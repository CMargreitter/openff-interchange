"""Temporary utilities to use an MDTraj Trajectory with an OpenFF Trajectory."""
import copy

import mdtraj as md
from openff.toolkit.topology import Topology


class _OFFBioTop(Topology):
    """A subclass of an OpenFF Topology that carries around an MDTraj topology."""

    def __init__(self, mdtop=None, *args, **kwargs):
        self.mdtop = mdtop
        super().__init__(*args, **kwargs)

    def copy_initializer(self, other: Topology):
        # TODO: The OFFBioTop cannot use the `other` kwarg until TK 946 is resolved.
        self._aromaticity_model = other.aromaticity_model
        self._constrained_atom_pairs = copy.deepcopy(other.constrained_atom_pairs)
        self._box_vectors = copy.deepcopy(other.box_vectors)
        # self._reference_molecule_dicts = set()
        # TODO: Look into weakref and what it does. Having multiple topologies might cause a memory leak.
        self._reference_molecule_to_topology_molecules = copy.deepcopy(
            other._reference_molecule_to_topology_molecules
        )
        self._topology_molecules = copy.deepcopy(other.topology_molecules)


def _store_bond_partners(mdtop):
    for atom in mdtop.atoms:
        atom._bond_partners = []
    for bond in mdtop.bonds:
        bond.atom1._bond_partners.append(bond.atom2)
        bond.atom2._bond_partners.append(bond.atom1)


def _iterate_angles(mdtop):
    for atom1 in mdtop.atoms:
        for atom2 in atom1._bond_partners:
            for atom3 in atom2._bond_partners:
                if atom1 == atom3:
                    continue
                if atom1.index < atom3.index:
                    yield (atom1, atom2, atom3)
                else:
                    # Do no duplicate
                    pass  # yield (atom3, atom2, atom1)


def _iterate_propers(mdtop):
    for atom1 in mdtop.atoms:
        for atom2 in atom1._bond_partners:
            for atom3 in atom2._bond_partners:
                if atom1 == atom3:
                    continue
                for atom4 in atom3._bond_partners:
                    if atom4 in (atom1, atom2):
                        continue

                    if atom1.index < atom4.index:
                        yield (atom1, atom2, atom3, atom4)
                    else:
                        # Do no duplicate
                        pass  # yield (atom4, atom3, atom2, atom1)


def _iterate_impropers(mdtop):
    for atom1 in mdtop.atoms:
        for atom2 in atom1._bond_partners:
            for atom3 in atom2._bond_partners:
                if atom1 == atom3:
                    continue
                for atom4 in atom2._bond_partners:
                    if atom4 in (atom3, atom1):
                        continue

                    # Central atom first
                    yield (atom2, atom1, atom3, atom4)


def _iterate_pairs(mdtop):
    # TODO: Replace this with Topology.nth_degree_neighbors after
    # OpenFF Toolkit 0.9.3 or later
    for bond in mdtop.bonds:
        atom_i = bond.atom1
        atom_j = bond.atom2
        for atom_i_partner in atom_i._bond_partners:
            for atom_j_partner in atom_j._bond_partners:
                if atom_i_partner == atom_j_partner:
                    continue

                if atom_i_partner in atom_j_partner._bond_partners:
                    continue

                if atom_j_partner in atom_i_partner._bond_partners:
                    continue

                if {*atom_i_partner._bond_partners}.intersection(
                    {*atom_j_partner._bond_partners}
                ):
                    continue

                else:
                    if atom_i_partner.index > atom_j_partner.index:
                        yield (atom_j_partner, atom_i_partner)
                    else:
                        yield (atom_i_partner, atom_j_partner)


def _get_num_h_bonds(mdtop):
    """Get the number of (covalent) bonds containing a hydrogen atom."""
    if isinstance(mdtop, md.Topology):
        n_bonds_containing_hydrogen = 0

        for bond in mdtop.bonds:
            if md.element.hydrogen in (bond.atom1.element, bond.atom2.element):
                n_bonds_containing_hydrogen += 1

        return n_bonds_containing_hydrogen

<<<<<<< HEAD
    return n_bonds_containing_hydrogen


def _combine_topologies(topology1: _OFFBioTop, topology2: _OFFBioTop) -> _OFFBioTop:
    """
    Experimental shim for combining _OFFBioTop objects.

    Note that this really only operates on the mdtops.
    """
    mdtop1 = copy.deepcopy(topology1.mdtop)
    mdtop2 = copy.deepcopy(topology2.mdtop)

    mdtop = md.Topology()
    first_topology_chain = mdtop.add_chain()
    second_topology_chain = mdtop.add_chain()

    for residue in mdtop1.residues:
        this_residue = mdtop.add_residue(
            name=residue.name,
            chain=first_topology_chain,
            resSeq=residue.resSeq,
            segment_id=residue.segment_id,
        )
        for atom in residue.atoms:
            mdtop.add_atom(atom.name, atom.element, this_residue)

    for residue in mdtop2.residues:
        this_residue = mdtop.add_residue(
            name=residue.name,
            chain=second_topology_chain,
            resSeq=residue.resSeq,
            segment_id=residue.segment_id,
        )
        for atom in residue.atoms:
            mdtop.add_atom(atom.name, atom.element, this_residue)

    atom_offset = mdtop1.n_atoms

    for bond in mdtop1.bonds:
        mdtop.add_bond(
            atom1=mdtop.atom(bond.atom1.index),
            atom2=mdtop.atom(bond.atom2.index),
        )

    for bond in mdtop2.bonds:
        mdtop.add_bond(
            atom1=mdtop.atom(bond.atom1.index + atom_offset),
            atom2=mdtop.atom(bond.atom2.index + atom_offset),
        )

    combined_topology = _OFFBioTop()
    combined_topology.mdtop = mdtop

    return combined_topology
=======
    else:
        raise Exception("Bad topology argument passed to _get_num_h_bonds")
>>>>>>> 45180781
<|MERGE_RESOLUTION|>--- conflicted
+++ resolved
@@ -117,8 +117,8 @@
 
         return n_bonds_containing_hydrogen
 
-<<<<<<< HEAD
-    return n_bonds_containing_hydrogen
+    else:
+        raise Exception("Bad topology argument passed to _get_num_h_bonds")
 
 
 def _combine_topologies(topology1: _OFFBioTop, topology2: _OFFBioTop) -> _OFFBioTop:
@@ -171,8 +171,4 @@
     combined_topology = _OFFBioTop()
     combined_topology.mdtop = mdtop
 
-    return combined_topology
-=======
-    else:
-        raise Exception("Bad topology argument passed to _get_num_h_bonds")
->>>>>>> 45180781
+    return combined_topology