"""Temporary utilities to use an MDTraj Trajectory with an OpenFF Trajectory."""
import copy
from typing import TYPE_CHECKING, Any, Generator, List, Tuple

import mdtraj as md
from openff.toolkit.topology import Molecule, Topology

if TYPE_CHECKING:
    from mdtraj import Atom


class _OFFBioTop(Topology):
    """A subclass of an OpenFF Topology that carries around an MDTraj topology."""

    def __init__(self, mdtop: md.Topology, *args: Any, **kwargs: Any) -> None:
        self.mdtop = mdtop
        super().__init__(*args, **kwargs)

    def copy_initializer(self, other: Topology) -> None:
        # TODO: The OFFBioTop cannot use the `other` kwarg until TK 946 is resolved.
        self._aromaticity_model = other.aromaticity_model
        self._constrained_atom_pairs = copy.deepcopy(other.constrained_atom_pairs)
        self._box_vectors = copy.deepcopy(other.box_vectors)
        # self._reference_molecule_dicts = set()
        # TODO: Look into weakref and what it does. Having multiple topologies might cause a memory leak.
        self._reference_molecule_to_topology_molecules = copy.deepcopy(
            other._reference_molecule_to_topology_molecules
        )
        self._topology_molecules = copy.deepcopy(other.topology_molecules)

    @classmethod
    def from_molecules(cls, mdtop: md.Topology, molecules: List[Molecule]):
        topology = cls(mdtop=mdtop)
        for molecule in molecules:
            topology.add_molecule(molecule)

        return topology


def _store_bond_partners(mdtop: md.Topology) -> None:
    for atom in mdtop.atoms:
        atom._bond_partners = []
    for bond in mdtop.bonds:
        bond.atom1._bond_partners.append(bond.atom2)
        bond.atom2._bond_partners.append(bond.atom1)


def _iterate_angles(
    mdtop: md.Topology,
) -> Generator[Tuple["Atom", "Atom", "Atom"], None, None]:
    for atom1 in mdtop.atoms:
        for atom2 in atom1._bond_partners:
            for atom3 in atom2._bond_partners:
                if atom1 == atom3:
                    continue
                if atom1.index < atom3.index:
                    yield (atom1, atom2, atom3)
                else:
                    # Do not duplicate
                    pass  # yield (atom3, atom2, atom1)


def _iterate_propers(
    mdtop: md.Topology,
) -> Generator[Tuple["Atom", "Atom", "Atom", "Atom"], None, None]:
    for atom1 in mdtop.atoms:
        for atom2 in atom1._bond_partners:
            for atom3 in atom2._bond_partners:
                if atom1 == atom3:
                    continue
                for atom4 in atom3._bond_partners:
                    if atom4 in (atom1, atom2):
                        continue

                    if atom1.index < atom4.index:
                        yield (atom1, atom2, atom3, atom4)
                    else:
                        # Do no duplicate
                        pass  # yield (atom4, atom3, atom2, atom1)


def _iterate_impropers(
    mdtop: md.Topology,
) -> Generator[Tuple["Atom", "Atom", "Atom", "Atom"], None, None]:
    for atom1 in mdtop.atoms:
        for atom2 in atom1._bond_partners:
            for atom3 in atom2._bond_partners:
                if atom1 == atom3:
                    continue
                for atom4 in atom2._bond_partners:
                    if atom4 in (atom3, atom1):
                        continue

                    # Central atom first
                    yield (atom2, atom1, atom3, atom4)


def _iterate_pairs(mdtop: md.Topology) -> Generator[Tuple["Atom", "Atom"], None, None]:
    # TODO: Replace this with Topology.nth_degree_neighbors after
    # OpenFF Toolkit 0.9.3 or later
    for bond in mdtop.bonds:
        atom_i = bond.atom1
        atom_j = bond.atom2
        for atom_i_partner in atom_i._bond_partners:
            for atom_j_partner in atom_j._bond_partners:
                if atom_i_partner == atom_j_partner:
                    continue

                if atom_i_partner in atom_j_partner._bond_partners:
                    continue

                if atom_j_partner in atom_i_partner._bond_partners:
                    continue

                if {*atom_i_partner._bond_partners}.intersection(
                    {*atom_j_partner._bond_partners}
                ):
                    continue

                else:
                    if atom_i_partner.index > atom_j_partner.index:
                        yield (atom_j_partner, atom_i_partner)
                    else:
                        yield (atom_i_partner, atom_j_partner)


def _get_num_h_bonds(mdtop: md.Topology) -> int:
    """Get the number of (covalent) bonds containing a hydrogen atom."""
    if isinstance(mdtop, md.Topology):
        n_bonds_containing_hydrogen = 0

<<<<<<< HEAD
        for bond in mdtop.bonds:
            if md.element.hydrogen in (bond.atom1.element, bond.atom2.element):
                n_bonds_containing_hydrogen += 1

        return n_bonds_containing_hydrogen
=======
    for bond in mdtop.bonds:
        if (bond.atom1.element.atomic_number == 1) or (
            bond.atom2.element.atomic_number == 1
        ):
            n_bonds_containing_hydrogen += 1
>>>>>>> 275bd414

    else:
        raise Exception("Bad topology argument passed to _get_num_h_bonds")


def _combine_topologies(topology1: _OFFBioTop, topology2: _OFFBioTop) -> _OFFBioTop:
    """
    Experimental shim for combining _OFFBioTop objects.

    Note that this really only operates on the mdtops.
    """
    mdtop1 = copy.deepcopy(topology1.mdtop)
    mdtop2 = copy.deepcopy(topology2.mdtop)

    mdtop = md.Topology()
    first_topology_chain = mdtop.add_chain()
    second_topology_chain = mdtop.add_chain()

    for residue in mdtop1.residues:
        this_residue = mdtop.add_residue(
            name=residue.name,
            chain=first_topology_chain,
            resSeq=residue.resSeq,
            segment_id=residue.segment_id,
        )
        for atom in residue.atoms:
            mdtop.add_atom(atom.name, atom.element, this_residue)

    for residue in mdtop2.residues:
        this_residue = mdtop.add_residue(
            name=residue.name,
            chain=second_topology_chain,
            resSeq=residue.resSeq,
            segment_id=residue.segment_id,
        )
        for atom in residue.atoms:
            mdtop.add_atom(atom.name, atom.element, this_residue)

    atom_offset = mdtop1.n_atoms

    for bond in mdtop1.bonds:
        mdtop.add_bond(
            atom1=mdtop.atom(bond.atom1.index),
            atom2=mdtop.atom(bond.atom2.index),
        )

    for bond in mdtop2.bonds:
        mdtop.add_bond(
            atom1=mdtop.atom(bond.atom1.index + atom_offset),
            atom2=mdtop.atom(bond.atom2.index + atom_offset),
        )

    combined_topology = _OFFBioTop(mdtop=mdtop)

    return combined_topology<|MERGE_RESOLUTION|>--- conflicted
+++ resolved
@@ -126,25 +126,19 @@
 
 def _get_num_h_bonds(mdtop: md.Topology) -> int:
     """Get the number of (covalent) bonds containing a hydrogen atom."""
-    if isinstance(mdtop, md.Topology):
-        n_bonds_containing_hydrogen = 0
+    if not isinstance(mdtop, md.Topology):
+        raise Exception(
+            "Bad topology argument passed to _get_num_h_bonds, expected mdtraj.Topology"
+        )
 
-<<<<<<< HEAD
-        for bond in mdtop.bonds:
-            if md.element.hydrogen in (bond.atom1.element, bond.atom2.element):
-                n_bonds_containing_hydrogen += 1
-
-        return n_bonds_containing_hydrogen
-=======
+    n_bonds_containing_hydrogen = 0
     for bond in mdtop.bonds:
         if (bond.atom1.element.atomic_number == 1) or (
             bond.atom2.element.atomic_number == 1
         ):
             n_bonds_containing_hydrogen += 1
->>>>>>> 275bd414
 
-    else:
-        raise Exception("Bad topology argument passed to _get_num_h_bonds")
+    return n_bonds_containing_hydrogen
 
 
 def _combine_topologies(topology1: _OFFBioTop, topology2: _OFFBioTop) -> _OFFBioTop:
