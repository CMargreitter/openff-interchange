--- conflicted
+++ resolved
@@ -3,13 +3,10 @@
 from copy import copy
 from typing import TYPE_CHECKING, Dict, Type
 
+from foyer.topology_graph import TopologyGraph
 from openff.units import unit
-<<<<<<< HEAD
 from openff.utilities.utilities import has_package, requires_package
-=======
-from openff.utilities.utilities import has_package
 from parmed import periodic_table
->>>>>>> 45180781
 
 from openff.interchange.components.potentials import Potential, PotentialHandler
 from openff.interchange.models import PotentialKey, TopologyKey
@@ -17,14 +14,7 @@
 
 if TYPE_CHECKING:
     from foyer.forcefield import Forcefield
-    from foyer.topology_graph import TopologyGraph
-<<<<<<< HEAD
     from openff.toolkit.topology import Topology
-
-    from openff.interchange.components.mdtraj import _OFFBioTop
-=======
-    from openff.toolkit.topology.topology import Topology
->>>>>>> 45180781
 
 # Is this the safest way to achieve PotentialKey id separation?
 POTENTIAL_KEY_SEPARATOR = "-"
@@ -111,11 +101,7 @@
         """Populate self.slot_map with key-val pairs of [TopologyKey, PotentialKey]."""
         from foyer.atomtyper import find_atomtypes
 
-<<<<<<< HEAD
         top_graph = _topology_graph_from_openff_topology(topology=topology)
-=======
-        top_graph = _TopologyGraph.from_openff_topology(openff_topology=topology)
->>>>>>> 45180781
         type_map = find_atomtypes(top_graph, forcefield=force_field)
         for key, val in type_map.items():
             top_key = TopologyKey(atom_indices=(key,))
@@ -185,10 +171,7 @@
             except AttributeError:
                 atoms_iterable = connection
             atoms_indices = tuple(topology.atom_index(atom) for atom in atoms_iterable)
-<<<<<<< HEAD
-
-=======
->>>>>>> 45180781
+
             top_key = TopologyKey(atom_indices=atoms_indices)
 
             pot_key_ids = tuple(
