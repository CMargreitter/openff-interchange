"""Models and utilities for processing SMIRNOFF data."""
import abc
import copy
import functools
from collections import defaultdict
from typing import (
    TYPE_CHECKING,
    Any,
    DefaultDict,
    Dict,
    List,
    Tuple,
    Type,
    TypeVar,
    Union,
)

import numpy as np
from openff.toolkit.topology import Molecule
from openff.toolkit.typing.engines.smirnoff.parameters import (
    AngleHandler,
    BondHandler,
    ChargeIncrementModelHandler,
    ConstraintHandler,
    ElectrostaticsHandler,
    ImproperTorsionHandler,
    LibraryChargeHandler,
    ParameterHandler,
    ProperTorsionHandler,
    ToolkitAM1BCCHandler,
    UnassignedProperTorsionParameterException,
    UnassignedValenceParameterException,
    VirtualSiteHandler,
    vdWHandler,
)
from openff.units import unit
from openff.units.simtk import from_simtk
from pydantic import Field
from simtk import unit as omm_unit
from typing_extensions import Literal

from openff.interchange.components.potentials import (
    Potential,
    PotentialHandler,
    WrappedPotential,
)
from openff.interchange.exceptions import (
    InvalidParameterHandlerError,
    MissingParametersError,
    SMIRNOFFParameterAttributeNotImplementedError,
)
from openff.interchange.models import PotentialKey, TopologyKey, VirtualSiteKey
from openff.interchange.types import FloatQuantity

kcal_mol = omm_unit.kilocalorie_per_mole
kcal_mol_angstroms = kcal_mol / omm_unit.angstrom ** 2
kcal_mol_radians = kcal_mol / omm_unit.radian ** 2

if TYPE_CHECKING:
    from openff.toolkit.topology import Topology

    from openff.interchange.components.mdtraj import _OFFBioTop

    ElectrostaticsHandlerType = Union[
        ElectrostaticsHandler,
        ChargeIncrementModelHandler,
        LibraryChargeHandler,
        ToolkitAM1BCCHandler,
    ]


T = TypeVar("T", bound="SMIRNOFFPotentialHandler")
T_ = TypeVar("T_", bound="PotentialHandler")


class SMIRNOFFPotentialHandler(PotentialHandler, abc.ABC):
    """Base class for handlers storing potentials produced by SMIRNOFF force fields."""

    @classmethod
    @abc.abstractmethod
    def allowed_parameter_handlers(cls):
        """Return a list of allowed types of ParameterHandler classes."""
        raise NotImplementedError()

    @classmethod
    @abc.abstractmethod
    def supported_parameters(cls):
        """Return a list of parameter attributes supported by this handler."""
        raise NotImplementedError()

    @classmethod
    def check_supported_parameters(cls, parameter_handler: ParameterHandler):
        """Verify that a parameter handler is in an allowed list of handlers."""
        for parameter in parameter_handler.parameters:
            for parameter_attribute in parameter._get_defined_parameter_attributes():
                if parameter_attribute not in cls.supported_parameters():
                    raise SMIRNOFFParameterAttributeNotImplementedError(
                        parameter_attribute,
                    )

    def store_matches(
        self,
        parameter_handler: ParameterHandler,
        topology: Union["Topology", "_OFFBioTop"],
    ) -> None:
        """Populate self.slot_map with key-val pairs of [TopologyKey, PotentialKey]."""
        parameter_handler_name = getattr(parameter_handler, "_TAGNAME", None)
        if self.slot_map:
            # TODO: Should the slot_map always be reset, or should we be able to partially
            # update it? Also Note the duplicated code in the child classes
            self.slot_map = dict()
        matches = parameter_handler.find_matches(topology)
        for key, val in matches.items():
            topology_key = TopologyKey(atom_indices=key)
            potential_key = PotentialKey(
                id=val.parameter_type.smirks, associated_handler=parameter_handler_name
            )
            self.slot_map[topology_key] = potential_key

        if self.__class__.__name__ in ["SMIRNOFFBondHandler", "SMIRNOFFAngleHandler"]:
            valence_terms = self.valence_terms(topology)

            parameter_handler._check_all_valence_terms_assigned(
                assigned_terms=matches,
                valence_terms=valence_terms,
                exception_cls=UnassignedValenceParameterException,
            )

    @classmethod
    def _from_toolkit(
        cls: Type[T],
        parameter_handler: T_,
        topology: "Topology",
    ) -> T:
        """
        Create a SMIRNOFFPotentialHandler from toolkit data.

        """
        if type(parameter_handler) not in cls.allowed_parameter_handlers():
            raise InvalidParameterHandlerError(type(parameter_handler))

        handler = cls()
        if hasattr(handler, "fractional_bond_order_method"):
            if getattr(parameter_handler, "fractional_bondorder_method", None):
                handler.fractional_bond_order_method = (
                    parameter_handler.fractional_bondorder_method
                )
                handler.fractional_bond_order_interpolation = (
                    parameter_handler.fractional_bondorder_interpolation
                )
        handler.store_matches(parameter_handler=parameter_handler, topology=topology)
        handler.store_potentials(parameter_handler=parameter_handler)

        return handler


class SMIRNOFFBondHandler(SMIRNOFFPotentialHandler):
    """Handler storing bond potentials as produced by a SMIRNOFF force field."""

    type: Literal["Bonds"] = "Bonds"
    expression: Literal["k/2*(r-length)**2"] = "k/2*(r-length)**2"
    fractional_bond_order_method: Literal["AM1-Wiberg"] = "AM1-Wiberg"
    fractional_bond_order_interpolation: Literal["linear"] = "linear"

    @classmethod
    def allowed_parameter_handlers(cls):
        """Return a list of allowed types of ParameterHandler classes."""
        return [BondHandler]

    @classmethod
    def supported_parameters(cls):
        """Return a list of supported parameter attribute names."""
        return ["smirks", "id", "k", "length", "k_bondorder", "length_bondorder"]

    @classmethod
    def valence_terms(cls, topology):
        """Return all bonds in this topology."""
        return [list(b.atoms) for b in topology.topology_bonds]

    def store_matches(
        self,
        parameter_handler: ParameterHandler,
        topology: Union["Topology", "_OFFBioTop"],
    ) -> None:
        """
        Populate self.slot_map with key-val pairs of slots and unique potential identifiers.
        """
        parameter_handler_name = getattr(parameter_handler, "_TAGNAME", None)
        if self.slot_map:
            # TODO: Should the slot_map always be reset, or should we be able to partially
            # update it? Also Note the duplicated code in the child classes
            self.slot_map = dict()
        matches = parameter_handler.find_matches(topology)
        for key, val in matches.items():
            param = val.parameter_type
            if param.k_bondorder or param.length_bondorder:
                top_bond = topology.get_bond_between(*key)  # type: ignore[union-attr]
                fractional_bond_order = top_bond.bond.fractional_bond_order
                if not fractional_bond_order:
                    raise RuntimeError(
                        "Bond orders should already be assigned at this point"
                    )
            else:
                fractional_bond_order = None
            topology_key = TopologyKey(
                atom_indices=key, bond_order=fractional_bond_order
            )
            potential_key = PotentialKey(
                id=val.parameter_type.smirks,
                associated_handler=parameter_handler_name,
                bond_order=fractional_bond_order,
            )
            self.slot_map[topology_key] = potential_key

        valence_terms = self.valence_terms(topology)

        parameter_handler._check_all_valence_terms_assigned(
            assigned_terms=matches,
            valence_terms=valence_terms,
            exception_cls=UnassignedValenceParameterException,
        )

    def store_potentials(self, parameter_handler: "BondHandler") -> None:
        """
        Populate self.potentials with key-val pairs of [TopologyKey, PotentialKey].

        """
        if self.potentials:
            self.potentials = dict()
        for topology_key, potential_key in self.slot_map.items():
            smirks = potential_key.id
            parameter = parameter_handler.get_parameter({"smirks": smirks})[0]
            if topology_key.bond_order:
                bond_order = topology_key.bond_order
                if parameter.k_bondorder:
                    data = parameter.k_bondorder
                else:
                    data = parameter.length_bondorder
                coeffs = _get_interpolation_coeffs(
                    fractional_bond_order=bond_order,
                    data=data,
                )
                pots = []
                map_keys = [*data.keys()]
                for map_key in map_keys:
                    pots.append(
                        Potential(
                            parameters={
                                "k": parameter.k_bondorder[map_key],
                                "length": parameter.length_bondorder[map_key],
                            },
                            map_key=map_key,
                        )
                    )
                potential = WrappedPotential(
                    {pot: coeff for pot, coeff in zip(pots, coeffs)}
                )
            else:
                potential = Potential(  # type: ignore[assignment]
                    parameters={
                        "k": parameter.k,
                        "length": parameter.length,
                    },
                )
            self.potentials[potential_key] = potential

    @classmethod
    def _from_toolkit(
        cls: Type[T],
        parameter_handler: "BondHandler",
        topology: "Topology",
    ) -> T:
        """
        Create a SMIRNOFFBondHandler from toolkit data.

        """
        # TODO: This method overrides SMIRNOFFPotentialHandler.from_toolkit in order to gobble up
        # a ConstraintHandler. This seems like a good solution for the interdependence, but is also
        # not a great practice. A better solution would involve not overriding the method with a
        # different function signature.
        if type(parameter_handler) not in cls.allowed_parameter_handlers():
            raise InvalidParameterHandlerError

        handler: T = cls(type="Bonds", expression="k/2*(r-length)**2")

        if (
            any(
                getattr(p, "k_bondorder", None) is not None
                for p in parameter_handler.parameters
            )
        ) or (
            any(
                getattr(p, "length_bondorder", None) is not None
                for p in parameter_handler.parameters
            )
        ):
            for ref_mol in topology.reference_molecules:
                # TODO: expose conformer generation and fractional bond order assigment
                # knobs to user via API
                ref_mol.generate_conformers(n_conformers=1)
                ref_mol.assign_fractional_bond_orders(
                    bond_order_model=handler.fractional_bond_order_method.lower(),
                )

        handler.store_matches(parameter_handler=parameter_handler, topology=topology)
        handler.store_potentials(parameter_handler=parameter_handler)

        return handler


class SMIRNOFFConstraintHandler(SMIRNOFFPotentialHandler):
    """Handler storing constraint potentials as produced by a SMIRNOFF force field."""

    type: Literal["Constraints"] = "Constraints"
    expression: Literal[""] = ""
    slot_map: Dict[TopologyKey, PotentialKey] = dict()
    constraints: Dict[
        PotentialKey, bool
    ] = dict()  # should this be named potentials for consistency?

    @classmethod
    def allowed_parameter_handlers(cls):
        """Return a list of allowed types of ParameterHandler classes."""
        return [BondHandler, ConstraintHandler]

    @classmethod
    def supported_parameters(cls):
        """Return a list of supported parameter attribute names."""
        return ["smirks", "id", "k", "length", "distance"]

    @classmethod
    def _from_toolkit(  # type: ignore[override]
        cls: Type[T],
        parameter_handler: List,
        topology: "Topology",
    ) -> T:
        """
        Create a SMIRNOFFPotentialHandler from toolkit data.

        """
        if isinstance(parameter_handler, list):
            parameter_handlers = parameter_handler
        else:
            parameter_handlers = [parameter_handler]

        for parameter_handler in parameter_handlers:
            if type(parameter_handler) not in cls.allowed_parameter_handlers():
                raise InvalidParameterHandlerError(type(parameter_handler))

        handler = cls()
        handler.store_constraints(  # type: ignore[attr-defined]
            parameter_handlers=parameter_handlers, topology=topology
        )

        return handler

    def store_constraints(
        self,
        parameter_handlers: Any,
        topology: "_OFFBioTop",
    ) -> None:
        """Store constraints."""
        if self.slot_map:
            self.slot_map = dict()

        constraint_handler = [
            p for p in parameter_handlers if type(p) == ConstraintHandler
        ][0]
        constraint_matches = constraint_handler.find_matches(topology)

        if any([type(p) == BondHandler for p in parameter_handlers]):
            bond_handler = [p for p in parameter_handlers if type(p) == BondHandler][0]
            bonds = SMIRNOFFBondHandler._from_toolkit(
                parameter_handler=bond_handler,
                topology=topology,
            )
        else:
            bond_handler = None
            bonds = None  # type: ignore[assignment]

        for key, match in constraint_matches.items():
            topology_key = TopologyKey(atom_indices=key)
            smirks = match.parameter_type.smirks
            distance = match.parameter_type.distance
            if distance is not None:
                # This constraint parameter is fully specified
                potential_key = PotentialKey(
                    id=smirks, associated_handler="Constraints"
                )
                distance = match.parameter_type.distance
            else:
                # This constraint parameter depends on the BondHandler ...
                if bond_handler is None:
                    raise MissingParametersError(
                        f"Constraint with SMIRKS pattern {smirks} found with no distance "
                        "specified, and no corresponding bond parameters were found. The distance "
                        "of this constraint is not specified."
                    )
                # ... so use the same PotentialKey instance as the BondHandler to look up the distance
                potential_key = bonds.slot_map[topology_key]
                self.slot_map[topology_key] = potential_key
                distance = bonds.potentials[potential_key].parameters["length"]
            potential = Potential(
                parameters={
                    "distance": distance,
                }
            )
            self.constraints[potential_key] = potential  # type: ignore[assignment]


class SMIRNOFFAngleHandler(SMIRNOFFPotentialHandler):
    """Handler storing angle potentials as produced by a SMIRNOFF force field."""

    type: Literal["Angles"] = "Angles"
    expression: Literal["k/2*(theta-angle)**2"] = "k/2*(theta-angle)**2"

    @classmethod
    def allowed_parameter_handlers(cls):
        """Return a list of allowed types of ParameterHandler classes."""
        return [AngleHandler]

    @classmethod
    def supported_parameters(cls):
        """Return a list of supported parameter attributes."""
        return ["smirks", "id", "k", "angle"]

    @classmethod
    def valence_terms(cls, topology):
        """Return all angles in this topology."""
        return list(topology.angles)

    def store_potentials(self, parameter_handler: "AngleHandler") -> None:
        """
        Populate self.potentials with key-val pairs of [TopologyKey, PotentialKey].

        """
        for potential_key in self.slot_map.values():
            smirks = potential_key.id
            # ParameterHandler.get_parameter returns a list, although this
            # should only ever be length 1
            parameter = parameter_handler.get_parameter({"smirks": smirks})[0]
            potential = Potential(
                parameters={
                    "k": parameter.k,
                    "angle": parameter.angle,
                },
            )
            self.potentials[potential_key] = potential

    @classmethod
    def f_from_toolkit(
        cls: Type[T],
        parameter_handler: "AngleHandler",
        topology: "Topology",
    ) -> T:
        """
        Create a SMIRNOFFAngleHandler from toolkit data.

        """
        handler = cls()
        handler.store_matches(parameter_handler=parameter_handler, topology=topology)
        handler.store_potentials(parameter_handler=parameter_handler)

        return handler


class SMIRNOFFProperTorsionHandler(SMIRNOFFPotentialHandler):
    """Handler storing proper torsions potentials as produced by a SMIRNOFF force field."""

    type: Literal["ProperTorsions"] = "ProperTorsions"
    expression: Literal[
        "k*(1+cos(periodicity*theta-phase))"
    ] = "k*(1+cos(periodicity*theta-phase))"
    fractional_bond_order_method: Literal["AM1-Wiberg"] = "AM1-Wiberg"
    fractional_bond_order_interpolation: Literal["linear"] = "linear"

    @classmethod
    def allowed_parameter_handlers(cls):
        """Return a list of allowed types of ParameterHandler classes."""
        return [ProperTorsionHandler]

    @classmethod
    def supported_parameters(cls):
        """Return a list of supported parameter attribute names."""
        return ["smirks", "id", "k", "periodicity", "phase", "idivf", "k_bondorder"]

    def store_matches(
        self,
        parameter_handler: "ProperTorsionHandler",
        topology: "_OFFBioTop",
    ) -> None:
        """
        Populate self.slot_map with key-val pairs of slots and unique potential identifiers.

        """
        if self.slot_map:
            self.slot_map = dict()
        matches = parameter_handler.find_matches(topology)
        for key, val in matches.items():
            param = val.parameter_type
            n_terms = len(val.parameter_type.phase)
            for n in range(n_terms):
                smirks = param.smirks
                if param.k_bondorder:
                    # The relevant bond order is that of the _central_ bond in the torsion
                    top_bond = topology.get_bond_between(key[1], key[2])
                    fractional_bond_order = top_bond.bond.fractional_bond_order
                    if not fractional_bond_order:
                        raise RuntimeError(
                            "Bond orders should already be assigned at this point"
                        )
                else:
                    fractional_bond_order = None
                topology_key = TopologyKey(
                    atom_indices=key, mult=n, bond_order=fractional_bond_order
                )
                potential_key = PotentialKey(
                    id=smirks,
                    mult=n,
                    associated_handler="ProperTorsions",
                    bond_order=fractional_bond_order,
                )
                self.slot_map[topology_key] = potential_key

        parameter_handler._check_all_valence_terms_assigned(
            assigned_terms=matches,
            valence_terms=list(topology.propers),
            exception_cls=UnassignedProperTorsionParameterException,
        )

    def store_potentials(self, parameter_handler: "ProperTorsionHandler") -> None:
        """
        Populate self.potentials with key-val pairs of [TopologyKey, PotentialKey].

        """
        for topology_key, potential_key in self.slot_map.items():
            smirks = potential_key.id
            n = potential_key.mult
            parameter = parameter_handler.get_parameter({"smirks": smirks})[0]
            # n_terms = len(parameter.k)
            if topology_key.bond_order:
                bond_order = topology_key.bond_order
                data = parameter.k_bondorder[n]
                coeffs = _get_interpolation_coeffs(
                    fractional_bond_order=bond_order,
                    data=data,
                )
                pots = []
                map_keys = [*data.keys()]
                for map_key in map_keys:
                    parameters = {
                        "k": parameter.k_bondorder[n][map_key],
                        "periodicity": parameter.periodicity[n] * unit.dimensionless,
                        "phase": parameter.phase[n],
                        "idivf": parameter.idivf[n] * unit.dimensionless,
                    }
                    pots.append(
                        Potential(
                            parameters=parameters,
                            map_key=map_key,
                        )
                    )
                potential = WrappedPotential(
                    {pot: coeff for pot, coeff in zip(pots, coeffs)}
                )
            else:
                parameters = {
                    "k": parameter.k[n],
                    "periodicity": parameter.periodicity[n] * unit.dimensionless,
                    "phase": parameter.phase[n],
                    "idivf": parameter.idivf[n] * unit.dimensionless,
                }
                potential = Potential(parameters=parameters)
            self.potentials[potential_key] = potential


class SMIRNOFFImproperTorsionHandler(SMIRNOFFPotentialHandler):
    """Handler storing improper torsions potentials as produced by a SMIRNOFF force field."""

    type: Literal["ImproperTorsions"] = "ImproperTorsions"
    expression: Literal[
        "k*(1+cos(periodicity*theta-phase))"
    ] = "k*(1+cos(periodicity*theta-phase))"

    @classmethod
    def allowed_parameter_handlers(cls):
        """Return a list of allowed types of ParameterHandler classes."""
        return [ImproperTorsionHandler]

    @classmethod
    def supported_parameters(cls):
        """Return a list of supported parameter attribute names."""
        return ["smirks", "id", "k", "periodicity", "phase", "idivf"]

    def store_matches(
        self, parameter_handler: "ImproperTorsionHandler", topology: "_OFFBioTop"
    ) -> None:
        """
        Populate self.slot_map with key-val pairs of slots and unique potential identifiers.

        """
        if self.slot_map:
            self.slot_map = dict()
        matches = parameter_handler.find_matches(topology)
        for key, val in matches.items():
            parameter_handler._assert_correct_connectivity(
                val,
                [
                    (0, 1),
                    (1, 2),
                    (1, 3),
                ],
            )
            n_terms = len(val.parameter_type.k)
            for n in range(n_terms):

                smirks = val.parameter_type.smirks
                non_central_indices = [key[0], key[2], key[3]]

                for permuted_key in [
                    (
                        non_central_indices[i],
                        non_central_indices[j],
                        non_central_indices[k],
                    )
                    for (i, j, k) in [(0, 1, 2), (1, 2, 0), (2, 0, 1)]
                ]:

                    topology_key = TopologyKey(
                        atom_indices=(key[1], *permuted_key), mult=n
                    )
                    potential_key = PotentialKey(
                        id=smirks, mult=n, associated_handler="ImproperTorsions"
                    )
                    self.slot_map[topology_key] = potential_key

    def store_potentials(self, parameter_handler: "ImproperTorsionHandler") -> None:
        """
        Populate self.potentials with key-val pairs of [TopologyKey, PotentialKey].

        """
        for potential_key in self.slot_map.values():
            smirks = potential_key.id
            n = potential_key.mult
            parameter = parameter_handler.get_parameter({"smirks": smirks})[0]
            parameters = {
                "k": parameter.k[n],
                "periodicity": parameter.periodicity[n] * unit.dimensionless,
                "phase": parameter.phase[n],
                "idivf": 3.0 * unit.dimensionless,
            }
            potential = Potential(parameters=parameters)
            self.potentials[potential_key] = potential


class _SMIRNOFFNonbondedHandler(SMIRNOFFPotentialHandler, abc.ABC):
    """Base class for handlers storing non-bonded potentials produced by SMIRNOFF force fields."""

    type: Literal["nonbonded"] = "nonbonded"

    cutoff: FloatQuantity["angstrom"] = Field(  # type: ignore
        9.0 * unit.angstrom,
        description="The distance at which pairwise interactions are truncated",
    )

    scale_13: float = Field(
        0.0, description="The scaling factor applied to 1-3 interactions"
    )
    scale_14: float = Field(
        0.5, description="The scaling factor applied to 1-4 interactions"
    )
    scale_15: float = Field(
        1.0, description="The scaling factor applied to 1-5 interactions"
    )


class SMIRNOFFvdWHandler(_SMIRNOFFNonbondedHandler):
    """Handler storing vdW potentials as produced by a SMIRNOFF force field."""

    type: Literal["vdW"] = "vdW"  # type: ignore[assignment]

    expression: Literal[
        "4*epsilon*((sigma/r)**12-(sigma/r)**6)"
    ] = "4*epsilon*((sigma/r)**12-(sigma/r)**6)"

    method: Literal["cutoff", "pme"] = Field("cutoff")

    mixing_rule: Literal["lorentz-berthelot", "geometric"] = Field(
        "lorentz-berthelot",
        description="The mixing rule (combination rule) used in computing pairwise vdW interactions",
    )

    switch_width: FloatQuantity["angstrom"] = Field(  # type: ignore
        1.0 * unit.angstrom,
        description="The width over which the switching function is applied",
    )

    @classmethod
    def allowed_parameter_handlers(cls):
        """Return a list of allowed types of ParameterHandler classes."""
        return [vdWHandler]

    @classmethod
    def supported_parameters(cls):
        """Return a list of supported parameter attributes."""
        return ["smirks", "id", "sigma", "epsilon", "rmin_half"]

    def store_potentials(self, parameter_handler: vdWHandler) -> None:
        """
        Populate self.potentials with key-val pairs of [TopologyKey, PotentialKey].

        """
        self.method = parameter_handler.method.lower()
        self.cutoff = parameter_handler.cutoff

        for potential_key in self.slot_map.values():
            smirks = potential_key.id
            parameter = parameter_handler.get_parameter({"smirks": smirks})[0]
            try:
                potential = Potential(
                    parameters={
                        "sigma": parameter.sigma,
                        "epsilon": parameter.epsilon,
                    },
                )
            except AttributeError:
                # Handle rmin_half pending https://github.com/openforcefield/openff-toolkit/pull/750
                potential = Potential(
                    parameters={
                        "sigma": parameter.sigma,
                        "epsilon": parameter.epsilon,
                    },
                )
            self.potentials[potential_key] = potential

    @classmethod
    def _from_toolkit(
        cls: Type[T],
        parameter_handler: "vdWHandler",
        topology: "Topology",
    ) -> T:
        """
        Create a SMIRNOFFvdWHandler from toolkit data.

        """
        if isinstance(parameter_handler, list):
            parameter_handlers = parameter_handler
        else:
            parameter_handlers = [parameter_handler]

        for parameter_handler in parameter_handlers:
            if type(parameter_handler) not in cls.allowed_parameter_handlers():
                raise InvalidParameterHandlerError(
                    f"Found parameter handler type {type(parameter_handler)}, which is not "
                    f"supported by potential type {type(cls)}"
                )

        handler = cls(
            scale_13=parameter_handler.scale13,
            scale_14=parameter_handler.scale14,
            scale_15=parameter_handler.scale15,
            cutoff=parameter_handler.cutoff,
            mixing_rule=parameter_handler.combining_rules.lower(),
            method=parameter_handler.method.lower(),
            switch_width=parameter_handler.switch_width,
        )
        handler.store_matches(parameter_handler=parameter_handler, topology=topology)
        handler.store_potentials(parameter_handler=parameter_handler)

        return handler

    @classmethod
    def parameter_handler_precedence(cls) -> List[str]:
        """
        Return the order in which parameter handlers take precedence when computing charges.
        """
        return ["vdw", "VirtualSites"]

    def _from_toolkit_virtual_sites(
        self,
        parameter_handler: "VirtualSiteHandler",
        topology: "Topology",
    ):
        # TODO: Merge this logic into _from_toolkit

        if not all(
            isinstance(
                p,
                (
                    VirtualSiteHandler.VirtualSiteBondChargeType,
                    VirtualSiteHandler.VirtualSiteMonovalentLonePairType,
                    VirtualSiteHandler.VirtualSiteDivalentLonePairType,
                    VirtualSiteHandler.VirtualSiteTrivalentLonePairType,
                ),
            )
            for p in parameter_handler.parameters
        ):
            raise NotImplementedError("Found unsupported virtual site types")

        matches = parameter_handler.find_matches(topology)
        for atoms, parameter_match in matches.items():
            virtual_site_type = parameter_match[0].parameter_type
            top_key = VirtualSiteKey(
                atom_indices=atoms,
                type=virtual_site_type.type,
                match=virtual_site_type.match,
            )
            pot_key = PotentialKey(
                id=virtual_site_type.smirks, associated_handler=virtual_site_type.type
            )
            pot = Potential(
                parameters={
                    "sigma": virtual_site_type.sigma,
                    "epsilon": virtual_site_type.epsilon,
                    # "distance": virtual_site_type.distance,
                }
            )
            # if virtual_site_type.type in {"MonovalentLonePair", "DivalentLonePair"}:
            #     pot.parameters.update(
            #         {
            #             "outOfPlaneAngle": virtual_site_type.outOfPlaneAngle,
            #         }
            #     )
            # if virtual_site_type.type in {"MonovalentLonePair"}:
            #     pot.parameters.update(
            #         {
            #             "inPlaneAngle": virtual_site_type.inPlaneAngle,
            #         }
            #     )

            self.slot_map.update({top_key: pot_key})
            self.potentials.update({pot_key: pot})


class SMIRNOFFElectrostaticsHandler(_SMIRNOFFNonbondedHandler):
    """
    A handler which stores any electrostatic parameters applied to a topology.

    This handler is responsible for grouping together

    * global settings for the electrostatic interactions such as the cutoff distance
      and the intramolecular scale factors.
    * partial charges which have been assigned by a ``ToolkitAM1BCC``,
      ``LibraryCharges``, or a ``ChargeIncrementModel`` parameter
      handler.
    * charge corrections applied by a ``SMIRNOFFChargeIncrementHandler``.

    rather than having each in their own handler.
    """

    type: Literal["Electrostatics"] = "Electrostatics"  # type: ignore[assignment]
    expression: Literal["coul"] = "coul"

    method: Literal["pme", "cutoff", "reaction-field"] = Field("pme")

    @classmethod
    def allowed_parameter_handlers(cls):
        """Return a list of allowed types of ParameterHandler classes."""
        return [
            LibraryChargeHandler,
            ChargeIncrementModelHandler,
            ToolkitAM1BCCHandler,
            ElectrostaticsHandler,
        ]

    @classmethod
    def supported_parameters(cls):
        """Return a list of supported parameter attribute names."""
        pass

    @property
    def charges(self) -> Dict[TopologyKey, unit.Quantity]:
        """Get the total partial charge on each atom, excluding virtual sites."""
        return self.get_charges(include_virtual_sites=False)

<<<<<<< HEAD
        charges: DefaultDict = defaultdict(lambda: 0.0 * unit.e)
=======
    @property
    def charges_with_virtual_sites(self) -> Dict[TopologyKey, unit.Quantity]:
        """Get the total partial charge on each atom, including virtual sites."""
        return self.get_charges(include_virtual_sites=True)

    def get_charges(
        self, include_virtual_sites=False
    ) -> Dict[TopologyKey, unit.Quantity]:
        """Get the total partial charge on each atom or particle."""
        charges = defaultdict(lambda: 0.0 * unit.e)
>>>>>>> 663bd5e0

        for topology_key, potential_key in self.slot_map.items():

            potential = self.potentials[potential_key]

            for parameter_key, parameter_value in potential.parameters.items():

                if parameter_key == "charge_increments":
                    if type(topology_key) != VirtualSiteKey:
                        raise RuntimeError
                    charge = -1.0 * np.sum(parameter_value)
                    # assumes virtual sites can only have charges determined in one step
                    # also, topology_key is actually a VirtualSiteKey
                    charges[topology_key] = charge
                elif parameter_key in ["charge", "charge_increment"]:
                    charge = parameter_value
                    charges[topology_key.atom_indices[0]] += charge
                else:
                    raise NotImplementedError()

        returned_charges = {}

        for index, charge in charges.items():
            if isinstance(index, int):
                returned_charges[TopologyKey(atom_indices=(index,))] = charge
            else:
                if include_virtual_sites:
                    returned_charges[index] = charge

        return returned_charges

    @classmethod
    def parameter_handler_precedence(cls) -> List[str]:
        """
        Return the order in which parameter handlers take precedence when computing charges.
        """
        return ["LibraryCharges", "ChargeIncrementModel", "ToolkitAM1BCC"]

    @classmethod
    def _from_toolkit(
        cls: Type[T],
        parameter_handler: Any,
        topology: "Topology",
    ) -> T:
        """
        Create a SMIRNOFFElectrostaticsHandler from toolkit data.

        """
        if isinstance(parameter_handler, list):
            parameter_handlers = parameter_handler
        else:
            parameter_handlers = [parameter_handler]

        toolkit_handler_with_metadata = [
            p for p in parameter_handlers if type(p) == ElectrostaticsHandler
        ][0]

        handler = cls(
            type=toolkit_handler_with_metadata._TAGNAME,
            scale_13=toolkit_handler_with_metadata.scale13,
            scale_14=toolkit_handler_with_metadata.scale14,
            scale_15=toolkit_handler_with_metadata.scale15,
            cutoff=toolkit_handler_with_metadata.cutoff,
            method=toolkit_handler_with_metadata.method.lower(),
        )

        handler.store_matches(parameter_handlers, topology)

        return handler

    def _from_toolkit_virtual_sites(
        self,
        parameter_handler: "VirtualSiteHandler",
        topology: "Topology",
    ):
        # TODO: Merge this logic into _from_toolkit

        if not all(
            isinstance(
                p,
                (
                    VirtualSiteHandler.VirtualSiteBondChargeType,
                    VirtualSiteHandler.VirtualSiteMonovalentLonePairType,
                    VirtualSiteHandler.VirtualSiteDivalentLonePairType,
                    VirtualSiteHandler.VirtualSiteTrivalentLonePairType,
                ),
            )
            for p in parameter_handler.parameters
        ):
            raise NotImplementedError("Found unsupported virtual site types")

        matches = parameter_handler.find_matches(topology)
        for atom_indices, parameter_match in matches.items():
            virtual_site_type = parameter_match[0].parameter_type

            virtual_site_key = VirtualSiteKey(
                atom_indices=atom_indices,
                type=virtual_site_type.type,
                match=virtual_site_type.match,
            )

            virtual_site_potential_key = PotentialKey(
                id=virtual_site_type.smirks,
                associated_handler="VirtualSiteHandler",
            )

            virtual_site_potential = Potential(
                parameters={
                    "charge_increments": from_simtk(virtual_site_type.charge_increment),
                }
            )

            matches = {}
            potentials = {}

            self.slot_map.update({virtual_site_key: virtual_site_potential_key})
            self.potentials.update({virtual_site_potential_key: virtual_site_potential})

            # TODO: Counter-intuitive that toolkit regression tests pass by using the counter
            # variable i as if it was the atom index - shouldn't it just use atom_index?
            for i, atom_index in enumerate(atom_indices):  # noqa
                topology_key = TopologyKey(atom_indices=(i,), mult=2)
                potential_key = PotentialKey(
                    id=virtual_site_type.smirks,
                    mult=i,
                    associated_handler="VirtualSiteHandler",
                )

                charge_increment = getattr(
                    virtual_site_type, f"charge_increment{i + 1}"
                )

                potential = Potential(
                    parameters={"charge_increment": from_simtk(charge_increment)}
                )

                matches[topology_key] = potential_key
                potentials[potential_key] = potential

        self.slot_map.update(matches)
        self.potentials.update(potentials)

    @classmethod
    @functools.lru_cache(None)
    def _compute_partial_charges(cls, molecule: Molecule, method: str) -> unit.Quantity:
        """Call out to the toolkit's toolkit wrappers to generate partial charges."""
        molecule = copy.deepcopy(molecule)
        molecule.assign_partial_charges(method)

        return from_simtk(molecule.partial_charges)

    @classmethod
    def _library_charge_to_potentials(
        cls,
        atom_indices: Tuple[int, ...],
        parameter: LibraryChargeHandler.LibraryChargeType,
    ) -> Tuple[Dict[TopologyKey, PotentialKey], Dict[PotentialKey, Potential]]:
        """
        Map a matched library charge parameter to a set of potentials.
        """
        matches = {}
        potentials = {}

        for i, (atom_index, charge) in enumerate(zip(atom_indices, parameter.charge)):
            topology_key = TopologyKey(atom_indices=(atom_index,))
            potential_key = PotentialKey(
                id=parameter.smirks, mult=i, associated_handler="LibraryCharges"
            )
            potential = Potential(parameters={"charge": from_simtk(charge)})

            matches[topology_key] = potential_key
            potentials[potential_key] = potential

        return matches, potentials

    @classmethod
    def _charge_increment_to_potentials(
        cls,
        atom_indices: Tuple[int, ...],
        parameter: ChargeIncrementModelHandler.ChargeIncrementType,
    ) -> Tuple[Dict[TopologyKey, PotentialKey], Dict[PotentialKey, Potential]]:
        """
        Map a matched charge increment parameter to a set of potentials.
        """
        matches = {}
        potentials = {}

        for i, atom_index in enumerate(atom_indices):
            topology_key = TopologyKey(atom_indices=(atom_index,))
            potential_key = PotentialKey(
                id=parameter.smirks, mult=i, associated_handler="ChargeIncrementModel"
            )

            # TODO: Handle the cases where n - 1 charge increments have been defined,
            #       maybe by implementing this in the TK?
            charge_increment = getattr(parameter, f"charge_increment{i + 1}")

            potential = Potential(
                parameters={"charge_increment": from_simtk(charge_increment)}
            )

            matches[topology_key] = potential_key
            potentials[potential_key] = potential

        return matches, potentials

    @classmethod
    def _find_slot_matches(
        cls,
        parameter_handler: Union["LibraryChargeHandler", "ChargeIncrementModelHandler"],
        reference_molecule: Molecule,
    ) -> Tuple[Dict[TopologyKey, PotentialKey], Dict[PotentialKey, Potential]]:
        """
        Construct a slot and potential map for a slot based parameter handler.
        """
        # Ideally this would be made redundant by OpenFF TK #971
        unique_parameter_matches = {
            tuple(sorted(key)): (key, val)
            for key, val in parameter_handler.find_matches(
                reference_molecule.to_topology()
            ).items()
        }

        parameter_matches = {key: val for key, val in unique_parameter_matches.values()}

        matches, potentials = {}, {}

        for key, val in parameter_matches.items():

            parameter = val.parameter_type

            if isinstance(parameter_handler, LibraryChargeHandler):

                (
                    parameter_matches,
                    parameter_potentials,
                ) = cls._library_charge_to_potentials(key, parameter)

            elif isinstance(parameter_handler, ChargeIncrementModelHandler):

                (
                    parameter_matches,
                    parameter_potentials,
                ) = cls._charge_increment_to_potentials(key, parameter)

            else:
                raise NotImplementedError()

            matches.update(parameter_matches)
            potentials.update(parameter_potentials)

        return matches, potentials

    @classmethod
    def _find_am1_matches(
        cls,
        parameter_handler: Union["ToolkitAM1BCCHandler", ChargeIncrementModelHandler],
        reference_molecule: Molecule,
    ) -> Tuple[Dict[TopologyKey, PotentialKey], Dict[PotentialKey, Potential]]:
        """Construct a slot and potential map for a charge model based parameter handler."""
        reference_molecule = copy.deepcopy(reference_molecule)
        reference_smiles = reference_molecule.to_smiles(
            isomeric=True, explicit_hydrogens=True, mapped=True
        )

        method = getattr(parameter_handler, "partial_charge_method", "am1bcc")

        partial_charges = cls._compute_partial_charges(
            reference_molecule, method=method
        )

        matches = {}
        potentials = {}

        for i, partial_charge in enumerate(partial_charges):

            potential_key = PotentialKey(
                id=reference_smiles, mult=i, associated_handler="ToolkitAM1BCC"
            )
            potentials[potential_key] = Potential(parameters={"charge": partial_charge})

            matches[TopologyKey(atom_indices=(i,))] = potential_key

        return matches, potentials

    @classmethod
    def _find_reference_matches(
        cls,
        parameter_handlers: Dict[str, "ElectrostaticsHandlerType"],
        reference_molecule: Molecule,
    ) -> Tuple[Dict[TopologyKey, PotentialKey], Dict[PotentialKey, Potential]]:
        """
        Construct a slot and potential map for a particular reference molecule and set of parameter handlers.
        """
        matches = {}
        potentials = {}

        expected_matches = {i for i in range(reference_molecule.n_atoms)}

        for handler_type in cls.parameter_handler_precedence():

            if handler_type not in parameter_handlers:
                continue

            parameter_handler = parameter_handlers[handler_type]

            slot_matches, am1_matches = None, None
            slot_potentials: Dict = {}
            am1_potentials: Dict = {}

            if handler_type in ["LibraryCharges", "ChargeIncrementModel"]:

                slot_matches, slot_potentials = cls._find_slot_matches(
                    parameter_handler, reference_molecule
                )

            if handler_type in ["ToolkitAM1BCC", "ChargeIncrementModel"]:

                am1_matches, am1_potentials = cls._find_am1_matches(
                    parameter_handler, reference_molecule
                )

            if slot_matches is None and am1_matches is None:
                raise NotImplementedError()

            elif slot_matches is not None and am1_matches is not None:

                am1_matches = {
                    TopologyKey(
                        atom_indices=topology_key.atom_indices, mult=0
                    ): potential_key
                    for topology_key, potential_key in am1_matches.items()
                }
                slot_matches = {
                    TopologyKey(
                        atom_indices=topology_key.atom_indices, mult=1
                    ): potential_key
                    for topology_key, potential_key in slot_matches.items()
                }

                matched_atom_indices = {
                    index for key in slot_matches for index in key.atom_indices
                }
                matched_atom_indices.intersection_update(
                    {index for key in am1_matches for index in key.atom_indices}
                )

            elif slot_matches is not None:
                matched_atom_indices = {
                    index for key in slot_matches for index in key.atom_indices
                }
            else:
                matched_atom_indices = {
                    index for key in am1_matches for index in key.atom_indices  # type: ignore[union-attr]
                }

            if matched_atom_indices != expected_matches:
                # Handle the case where a handler could not fully assign the charges
                # to the whole molecule.
                continue

            matches.update(slot_matches if slot_matches is not None else {})
            matches.update(am1_matches if am1_matches is not None else {})

            potentials.update(slot_potentials)
            potentials.update(am1_potentials)

            break

        found_matches = {index for key in matches for index in key.atom_indices}

        if found_matches != expected_matches:

            raise RuntimeError(
                f"{reference_molecule.to_smiles(explicit_hydrogens=False)} could "
                f"not be fully assigned charges."
            )

        return matches, potentials

    def store_matches(
        self,
        parameter_handler: Union[
            "ElectrostaticsHandlerType", List["ElectrostaticsHandlerType"]
        ],
        topology: Union["Topology", "_OFFBioTop"],
    ) -> None:
        """
        Populate self.slot_map with key-val pairs of slots and unique potential identifiers.
        """
        # Reshape the parameter handlers into a dictionary for easier referencing.
        parameter_handlers = {
            handler._TAGNAME: handler
            for handler in (
                parameter_handler
                if isinstance(parameter_handler, list)
                else [parameter_handler]
            )
        }

        self.potentials = dict()
        self.slot_map = dict()

        reference_molecules = [*topology.reference_molecules]

        for reference_molecule in reference_molecules:

            matches, potentials = self._find_reference_matches(
                parameter_handlers, reference_molecule
            )

            match_mults = defaultdict(set)

            for top_key in matches:
                match_mults[top_key.atom_indices].add(top_key.mult)

            self.potentials.update(potentials)

            for top_mol in topology._reference_molecule_to_topology_molecules[
                reference_molecule
            ]:

                for topology_particle in top_mol.atoms:

                    reference_index = topology_particle.atom.molecule_particle_index
                    topology_index = topology_particle.topology_particle_index

                    for mult in match_mults[(reference_index,)]:

                        top_key = TopologyKey(atom_indices=(topology_index,), mult=mult)

                        self.slot_map[top_key] = matches[
                            TopologyKey(atom_indices=(reference_index,), mult=mult)
                        ]

    def store_potentials(
        self,
        parameter_handler: Union[
            "ElectrostaticsHandlerType", List["ElectrostaticsHandlerType"]
        ],
    ) -> None:
        """
        Populate self.potentials with key-val pairs of [TopologyKey, PotentialKey].

        """
        # This logic is handled by ``store_matches`` as we may need to create potentials
        # to store depending on the handler type.
        pass


class SMIRNOFFVirtualSiteHandler(SMIRNOFFPotentialHandler):
    """
    A handler which stores the information necessary to construct virtual sites (virtual particles).
    """

    type: Literal["Bonds"] = "Bonds"
    expression: Literal[""] = ""
    virtual_site_key_topology_index_map: Dict["VirtualSiteKey", int] = Field(
        dict(),
        description="A mapping between VirtualSiteKey objects (stored analogously to TopologyKey objects"
        "in other handlers) and topology indices describing the associated virtual site",
    )
    exclusion_policy: Literal["parents"] = "parents"

    @classmethod
    def allowed_parameter_handlers(cls):
        """Return a list of allowed types of ParameterHandler classes."""
        return [VirtualSiteHandler]

    @classmethod
    def supported_parameters(cls):
        """Return a list of parameter attributes supported by this handler."""
        return ["distance", "outOfPlaneAngle", "inPlaneAngle"]

    def store_matches(
        self,
        parameter_handler: ParameterHandler,
        topology: Union["Topology", "OFFBioTop"],
    ) -> None:
        """
        Populate self.slot_map with key-val pairs of [TopologyKey, PotentialKey].

        Differs from SMIRNOFFPotentialHandler.store_matches because each key
        can point to multiple potentials (?); each value in the dict is a
        list of parametertypes, whereas conventional handlers don't have lists
        """
        virtual_site_index = topology.n_topology_atoms
        parameter_handler_name = getattr(parameter_handler, "_TAGNAME", None)
        if self.slot_map:
            self.slot_map = dict()
        matches = parameter_handler.find_matches(topology)
        for key, val_list in matches.items():
            for val in val_list:
                virtual_site_key = VirtualSiteKey(
                    atom_indices=key,
                    type=val.parameter_type.type,
                    match=val.parameter_type.match,
                )
                potential_key = PotentialKey(
                    id=val.parameter_type.smirks,
                    associated_handler=parameter_handler_name,
                )
                self.slot_map[virtual_site_key] = potential_key
                self.virtual_site_key_topology_index_map[
                    virtual_site_key
                ] = virtual_site_index
                virtual_site_index += 1

    def store_potentials(self, parameter_handler: ParameterHandler) -> None:
        """Store VirtualSite-specific parameter-like data."""
        if self.potentials:
            self.potentials = dict()
        for potential_key in self.slot_map.values():
            smirks = potential_key.id
            parameter_type = parameter_handler.get_parameter({"smirks": smirks})[0]
            potential = Potential(
                parameters={
                    "distance": parameter_type.distance,
                },
            )
            for attr in ["outOfPlaneAngle", "inPlaneAngle"]:
                if hasattr(parameter_type, attr):
                    potential.parameters.update(
                        {attr: from_simtk(getattr(parameter_type, attr))}
                    )
            self.potentials[potential_key] = potential

    def _get_local_frame_weights(self, virtual_site_key: "VirtualSiteKey"):
        if virtual_site_key.type == "BondCharge":
            origin_weight = [1.0, 0.0]
            x_direction = [-1.0, 1.0]
            y_direction = [-1.0, 1.0]
        elif virtual_site_key.type == "MonovalentLonePair":
            origin_weight = [1, 0.0, 0.0]
            x_direction = [-1.0, 1.0, 0.0]
            y_direction = [-1.0, 0.0, 1.0]
        elif virtual_site_key.type == "DivalentLonePair":
            origin_weight = [0.0, 1.0, 0.0]
            x_direction = [0.5, -1.0, 0.5]
            y_direction = [1.0, -1.0, 1.0]
        elif virtual_site_key.type == "TrivalentLonePair":
            origin_weight = [0.0, 1.0, 0.0, 0.0]
            x_direction = [1 / 3, -1.0, 1 / 3, 1 / 3]
            y_direction = [1.0, -1.0, 0.0, 0.0]

        return origin_weight, x_direction, y_direction

    def _get_local_frame_position(self, virtual_site_key: "VirtualSiteKey"):
        potential_key = self.slot_map[virtual_site_key]
        potential = self.potentials[potential_key]
        if virtual_site_key.type == "BondCharge":
            distance = potential.parameters["distance"]
            local_frame_position = [-1.0, 0.0, 0.0] * distance
        elif virtual_site_key.type == "MonovalentLonePair":
            distance = potential.parameters["distance"]
            theta = potential.parameters["inPlaneAngle"].m_as(unit.radian)
            psi = potential.parameters["outOfPlaneAngle"].m_as(unit.radian)
            local_frame_position = [
                np.cos(theta) * np.cos(psi),
                np.sin(theta) * np.cos(psi),
                np.sin(psi),
            ] * distance
        elif virtual_site_key.type == "DivalentLonePair":
            distance = potential.parameters["distance"]
            theta = potential.parameters["inPlaneAngle"].m_as(unit.radian)
            local_frame_position = [
                -1.0 * np.cos(theta),
                0.0,
                np.sin(theta),
            ] * distance
        elif virtual_site_key.type == "TrivalentLonePair":
            distance = potential.parameters["distance"]
            local_frame_position = [-1.0, 0.0, 0.0] * distance

        return local_frame_position


def library_charge_from_molecule(
    molecule: "Molecule",
) -> LibraryChargeHandler.LibraryChargeType:
    """Given an OpenFF Molecule with charges, generate a corresponding LibraryChargeType."""
    if molecule.partial_charges is None:
        raise ValueError("Input molecule is missing partial charges.")

    smirks = molecule.to_smiles(mapped=True)
    charges = molecule.partial_charges

    library_charge_type = LibraryChargeHandler.LibraryChargeType(
        smirks=smirks, charge=charges
    )

    return library_charge_type


def _get_interpolation_coeffs(fractional_bond_order, data):
    x1, x2 = data.keys()
    coeff1 = (x2 - fractional_bond_order) / (x2 - x1)
    coeff2 = (fractional_bond_order - x1) / (x2 - x1)

    return coeff1, coeff2


SMIRNOFF_POTENTIAL_HANDLERS = [
    SMIRNOFFBondHandler,
    SMIRNOFFConstraintHandler,
    SMIRNOFFAngleHandler,
    SMIRNOFFProperTorsionHandler,
    SMIRNOFFImproperTorsionHandler,
    SMIRNOFFvdWHandler,
    SMIRNOFFElectrostaticsHandler,
]<|MERGE_RESOLUTION|>--- conflicted
+++ resolved
@@ -88,6 +88,12 @@
         """Return a list of parameter attributes supported by this handler."""
         raise NotImplementedError()
 
+    #    @classmethod
+    #    @abc.abstractmethod
+    #    def valence_terms(cls, topology):
+    #        """Return an interable of all of one type of valence term in this topology."""
+    #        raise NotImplementedError()
+
     @classmethod
     def check_supported_parameters(cls, parameter_handler: ParameterHandler):
         """Verify that a parameter handler is in an allowed list of handlers."""
@@ -118,7 +124,7 @@
             self.slot_map[topology_key] = potential_key
 
         if self.__class__.__name__ in ["SMIRNOFFBondHandler", "SMIRNOFFAngleHandler"]:
-            valence_terms = self.valence_terms(topology)
+            valence_terms = self.valence_terms(topology)  # type: ignore[attr-defined]
 
             parameter_handler._check_all_valence_terms_assigned(
                 assigned_terms=matches,
@@ -142,11 +148,11 @@
         handler = cls()
         if hasattr(handler, "fractional_bond_order_method"):
             if getattr(parameter_handler, "fractional_bondorder_method", None):
-                handler.fractional_bond_order_method = (
-                    parameter_handler.fractional_bondorder_method
-                )
-                handler.fractional_bond_order_interpolation = (
-                    parameter_handler.fractional_bondorder_interpolation
+                handler.fractional_bond_order_method = (  # type: ignore[attr-defined]
+                    parameter_handler.fractional_bondorder_method  # type: ignore[attr-defined]
+                )
+                handler.fractional_bond_order_interpolation = (  # type: ignore[attr-defined]
+                    parameter_handler.fractional_bondorder_interpolation  # type: ignore[attr-defined]
                 )
         handler.store_matches(parameter_handler=parameter_handler, topology=topology)
         handler.store_potentials(parameter_handler=parameter_handler)
@@ -194,7 +200,7 @@
         for key, val in matches.items():
             param = val.parameter_type
             if param.k_bondorder or param.length_bondorder:
-                top_bond = topology.get_bond_between(*key)  # type: ignore[union-attr]
+                top_bond = topology.get_bond_between(*key)
                 fractional_bond_order = top_bond.bond.fractional_bond_order
                 if not fractional_bond_order:
                     raise RuntimeError(
@@ -230,8 +236,8 @@
         for topology_key, potential_key in self.slot_map.items():
             smirks = potential_key.id
             parameter = parameter_handler.get_parameter({"smirks": smirks})[0]
-            if topology_key.bond_order:
-                bond_order = topology_key.bond_order
+            if topology_key.bond_order:  # type: ignore[union-attr]
+                bond_order = topology_key.bond_order  # type: ignore[union-attr]
                 if parameter.k_bondorder:
                     data = parameter.k_bondorder
                 else:
@@ -299,7 +305,7 @@
                 # knobs to user via API
                 ref_mol.generate_conformers(n_conformers=1)
                 ref_mol.assign_fractional_bond_orders(
-                    bond_order_model=handler.fractional_bond_order_method.lower(),
+                    bond_order_model=handler.fractional_bond_order_method.lower(),  # type: ignore[attr-defined]
                 )
 
         handler.store_matches(parameter_handler=parameter_handler, topology=topology)
@@ -313,7 +319,6 @@
 
     type: Literal["Constraints"] = "Constraints"
     expression: Literal[""] = ""
-    slot_map: Dict[TopologyKey, PotentialKey] = dict()
     constraints: Dict[
         PotentialKey, bool
     ] = dict()  # should this be named potentials for consistency?
@@ -538,8 +543,8 @@
             n = potential_key.mult
             parameter = parameter_handler.get_parameter({"smirks": smirks})[0]
             # n_terms = len(parameter.k)
-            if topology_key.bond_order:
-                bond_order = topology_key.bond_order
+            if topology_key.bond_order:  # type: ignore[union-attr]
+                bond_order = topology_key.bond_order  # type: ignore[union-attr]
                 data = parameter.k_bondorder[n]
                 coeffs = _get_interpolation_coeffs(
                     fractional_bond_order=bond_order,
@@ -570,7 +575,7 @@
                     "phase": parameter.phase[n],
                     "idivf": parameter.idivf[n] * unit.dimensionless,
                 }
-                potential = Potential(parameters=parameters)
+                potential = Potential(parameters=parameters)  # type: ignore[assignment]
             self.potentials[potential_key] = potential
 
 
@@ -869,24 +874,24 @@
         pass
 
     @property
-    def charges(self) -> Dict[TopologyKey, unit.Quantity]:
+    def charges(self) -> Dict[Union[TopologyKey, VirtualSiteKey], unit.Quantity]:
         """Get the total partial charge on each atom, excluding virtual sites."""
         return self.get_charges(include_virtual_sites=False)
 
-<<<<<<< HEAD
-        charges: DefaultDict = defaultdict(lambda: 0.0 * unit.e)
-=======
     @property
-    def charges_with_virtual_sites(self) -> Dict[TopologyKey, unit.Quantity]:
+    def charges_with_virtual_sites(
+        self,
+    ) -> Dict[Union[VirtualSiteKey, TopologyKey], unit.Quantity]:
         """Get the total partial charge on each atom, including virtual sites."""
         return self.get_charges(include_virtual_sites=True)
 
     def get_charges(
         self, include_virtual_sites=False
-    ) -> Dict[TopologyKey, unit.Quantity]:
+    ) -> Dict[Union[VirtualSiteKey, TopologyKey], unit.Quantity]:
         """Get the total partial charge on each atom or particle."""
-        charges = defaultdict(lambda: 0.0 * unit.e)
->>>>>>> 663bd5e0
+        charges: DefaultDict[
+            Union[TopologyKey, VirtualSiteKey], FloatQuantity
+        ] = defaultdict(lambda: 0.0 * unit.e)
 
         for topology_key, potential_key in self.slot_map.items():
 
@@ -903,18 +908,15 @@
                     charges[topology_key] = charge
                 elif parameter_key in ["charge", "charge_increment"]:
                     charge = parameter_value
-                    charges[topology_key.atom_indices[0]] += charge
+                    charges[topology_key.atom_indices[0]] += charge  # type: ignore
                 else:
                     raise NotImplementedError()
 
         returned_charges = {}
 
         for index, charge in charges.items():
-            if isinstance(index, int):
-                returned_charges[TopologyKey(atom_indices=(index,))] = charge
-            else:
-                if include_virtual_sites:
-                    returned_charges[index] = charge
+            if include_virtual_sites:
+                returned_charges[index] = charge
 
         return returned_charges
 
@@ -1364,7 +1366,7 @@
     def store_matches(
         self,
         parameter_handler: ParameterHandler,
-        topology: Union["Topology", "OFFBioTop"],
+        topology: Union["Topology", "_OFFBioTop"],
     ) -> None:
         """
         Populate self.slot_map with key-val pairs of [TopologyKey, PotentialKey].
@@ -1439,27 +1441,23 @@
         potential = self.potentials[potential_key]
         if virtual_site_key.type == "BondCharge":
             distance = potential.parameters["distance"]
-            local_frame_position = [-1.0, 0.0, 0.0] * distance
+            local_frame_position = np.asarray([-1.0, 0.0, 0.0]) * distance
         elif virtual_site_key.type == "MonovalentLonePair":
             distance = potential.parameters["distance"]
-            theta = potential.parameters["inPlaneAngle"].m_as(unit.radian)
-            psi = potential.parameters["outOfPlaneAngle"].m_as(unit.radian)
-            local_frame_position = [
-                np.cos(theta) * np.cos(psi),
-                np.sin(theta) * np.cos(psi),
-                np.sin(psi),
-            ] * distance
+            theta = potential.parameters["inPlaneAngle"].m_as(unit.radian)  # type: ignore[union-attr]
+            psi = potential.parameters["outOfPlaneAngle"].m_as(unit.radian)  # type: ignore[union-attr]
+            factor = np.array(
+                [np.cos(theta) * np.cos(psi), np.sin(theta) * np.cos(psi), np.sin(psi)]
+            )
+            local_frame_position = factor * distance
         elif virtual_site_key.type == "DivalentLonePair":
             distance = potential.parameters["distance"]
-            theta = potential.parameters["inPlaneAngle"].m_as(unit.radian)
-            local_frame_position = [
-                -1.0 * np.cos(theta),
-                0.0,
-                np.sin(theta),
-            ] * distance
+            theta = potential.parameters["inPlaneAngle"].m_as(unit.radian)  # type: ignore[union-attr]
+            factor = np.asarray([-1.0 * np.cos(theta), 0.0, np.sin(theta)])
+            local_frame_position = factor * distance
         elif virtual_site_key.type == "TrivalentLonePair":
             distance = potential.parameters["distance"]
-            local_frame_position = [-1.0, 0.0, 0.0] * distance
+            local_frame_position = np.asarray([-1.0, 0.0, 0.0]) * distance
 
         return local_frame_position
 
