"""Functions for running energy evluations with GROMACS."""
import subprocess
import tempfile
from pathlib import Path
from typing import TYPE_CHECKING, Dict, Union

from openff.units import unit
from openff.utilities.utilities import requires_package, temporary_cd

from openff.interchange.drivers.report import EnergyReport
from openff.interchange.drivers.utils import _infer_constraints
from openff.interchange.exceptions import (
    GMXGromppError,
    GMXMdrunError,
    UnsupportedExportError,
)
from openff.interchange.utils import get_test_file_path

if TYPE_CHECKING:
    from openff.interchange.components.interchange import Interchange
    from openff.interchange.components.smirnoff import SMIRNOFFvdWHandler


kj_mol = unit.kilojoule / unit.mol

MDP_HEADER = """
nsteps                   = 0
nstenergy                = 1000
continuation             = yes
cutoff-scheme            = verlet

DispCorr                 = Ener
"""
_ = """
pbc                      = xyz
coulombtype              = Cut-off
rcoulomb                 = 0.9
vdwtype                 = cutoff
rvdw                     = 0.9
vdw-modifier             = None
DispCorr                 = No
constraints              = none
"""


def _write_mdp_file(openff_sys: "Interchange"):
    with open("auto_generated.mdp", "w") as mdp_file:
        mdp_file.write(MDP_HEADER)

        if openff_sys.box is not None:
            mdp_file.write("pbc = xyz\n")

        if "Electrostatics" in openff_sys.handlers:
            coul_handler = openff_sys.handlers["Electrostatics"]
            coul_method = coul_handler.method
            coul_cutoff = coul_handler.cutoff.m_as(unit.nanometer)
            coul_cutoff = round(coul_cutoff, 4)
            if coul_method == "cutoff":
                mdp_file.write("coulombtype = Cut-off\n")
                mdp_file.write("coulomb-modifier = None\n")
                mdp_file.write(f"rcoulomb = {coul_cutoff}\n")
            elif coul_method == "pme":
                mdp_file.write("coulombtype = PME\n")
                mdp_file.write(f"rcoulomb = {coul_cutoff}\n")
            elif coul_method == "reactionfield":
                mdp_file.write(f"rcoulomb = {coul_cutoff}\n")
                mdp_file.write(f"rcoulomb = {coul_cutoff}\n")
            else:
                raise UnsupportedExportError(
                    f"Electrostatics method {coul_method} not supported"
                )

        if "vdW" in openff_sys.handlers:
            vdw_handler: "SMIRNOFFvdWHandler" = openff_sys.handlers["vdW"]
            vdw_method = vdw_handler.method.lower().replace("-", "")
            vdw_cutoff = vdw_handler.cutoff.m_as(unit.nanometer)  # type: ignore[attr-defined]
            vdw_cutoff = round(vdw_cutoff, 4)
            if vdw_method == "cutoff":
                mdp_file.write("vdwtype = cutoff\n")
            elif vdw_method == "pme":
                mdp_file.write("vdwtype = PME\n")
            else:
                raise UnsupportedExportError(f"vdW method {vdw_method} not supported")
            mdp_file.write(f"rvdw = {vdw_cutoff}\n")
            if getattr(vdw_handler, "switch_width", None) is not None:
                mdp_file.write("vdw-modifier = Potential-switch\n")
                switch_distance = vdw_handler.cutoff - vdw_handler.switch_width
                switch_distance = switch_distance.m_as(unit.nanometer)  # type: ignore
                mdp_file.write(f"rvdw-switch = {switch_distance}\n")

<<<<<<< HEAD
        if "Constraints" not in openff_sys.handlers:
            mdp_file.write("constraints = none\n")
        elif "Bonds" not in openff_sys.handlers:
            mdp_file.write("constraints = none\n")
        # TODO: Add support for constraining angles but no bonds?
        else:
            num_constraints = len(openff_sys["Constraints"].slot_map)
            if num_constraints == 0:
                mdp_file.write("constraints = none\n")
            else:
                try:
                    from openff.interchange.components.mdtraj import (
                        _get_num_h_bonds as _get_num_h_bonds_mdtraj,
                    )

                    num_h_bonds = _get_num_h_bonds_mdtraj(openff_sys.topology.mdtop)
                except AttributeError:
                    from openff.interchange.components.toolkit import (
                        _get_num_h_bonds as _get_num_h_bonds_toolkit,
                    )

                    num_h_bonds = _get_num_h_bonds_toolkit(openff_sys.topology)

                num_bonds = len(openff_sys["Bonds"].slot_map)
                num_angles = len(openff_sys["Angles"].slot_map)

                if num_constraints == len(openff_sys["Bonds"].slot_map):
                    mdp_file.write("constraints = all-bonds\n")
                elif num_constraints == num_h_bonds:
                    mdp_file.write("constraints = h-bonds\n")
                elif num_constraints == (num_bonds + num_angles):
                    mdp_file.write("constraints = all-angles\n")
=======
        constraints = _infer_constraints(openff_sys)
        mdp_file.write(f"constraints = {constraints}\n")
>>>>>>> 34f99dc6


def _get_mdp_file(key: str = "auto") -> str:
    if key == "auto":
        return "auto_generated.mdp"

    mapping = {
        "default": "default.mdp",
        "cutoff": "cutoff.mdp",
        "cutoff_hbonds": "cutoff_hbonds.mdp",
        "cutoff_buck": "cutoff_buck.mdp",
    }

    return get_test_file_path(f"mdp/{mapping[key]}")


def get_gromacs_energies(
    off_sys: "Interchange",
    mdp: str = "auto",
    writer: str = "internal",
    decimal: int = 8,
) -> EnergyReport:
    """
    Given an OpenFF Interchange object, return single-point energies as computed by GROMACS.

    .. warning :: This API is experimental and subject to change.

    Parameters
    ----------
    off_sys : openff.interchange.components.interchange.Interchange
        An OpenFF Interchange object to compute the single-point energy of
    mdp : str, default="cutoff"
        A string key identifying the GROMACS `.mdp` file to be used. See `_get_mdp_file`.
    writer : str, default="internal"
        A string key identifying the backend to be used to write GROMACS files. The
        default value of `"internal"` results in this package's exporters being used.
    decimal : int, default=8
        A decimal precision for the positions in the `.gro` file.

    Returns
    -------
    report : EnergyReport
        An `EnergyReport` object containing the single-point energies.

    """
    with tempfile.TemporaryDirectory() as tmpdir:
        with temporary_cd(tmpdir):
            off_sys.to_gro("out.gro", writer=writer, decimal=decimal)
            off_sys.to_top("out.top", writer=writer)
            if mdp == "auto":
                _write_mdp_file(off_sys)
            report = _run_gmx_energy(
                top_file="out.top",
                gro_file="out.gro",
                mdp_file=_get_mdp_file(mdp),
                maxwarn=2,
            )
            return report


def _run_gmx_energy(
    top_file: Union[Path, str],
    gro_file: Union[Path, str],
    mdp_file: Union[Path, str],
    maxwarn: int = 1,
):
    """
    Given GROMACS files, return single-point energies as computed by GROMACS.

    Parameters
    ----------
    top_file : str or pathlib.Path
        The path to a GROMACS topology (`.top`) file.
    gro_file : str or pathlib.Path
        The path to a GROMACS coordinate (`.gro`) file.
    mdp_file : str or pathlib.Path
        The path to a GROMACS molecular dynamics parameters (`.mdp`) file.
    maxwarn : int, default=1
        The number of warnings to allow when `gmx grompp` is called (via the `-maxwarn` flag).

    Returns
    -------
    report : EnergyReport
        An `EnergyReport` object containing the single-point energies.

    """
    grompp_cmd = f"gmx grompp --maxwarn {maxwarn} -o out.tpr"
    grompp_cmd += f" -f {mdp_file} -c {gro_file} -p {top_file}"

    grompp = subprocess.Popen(
        grompp_cmd,
        shell=True,
        stdout=subprocess.PIPE,
        stderr=subprocess.PIPE,
        universal_newlines=True,
    )

    _, err = grompp.communicate()

    if grompp.returncode:
        raise GMXGromppError(err)

    mdrun_cmd = "gmx mdrun -s out.tpr -e out.edr -ntmpi 1"

    mdrun = subprocess.Popen(
        mdrun_cmd,
        shell=True,
        stdout=subprocess.PIPE,
        stderr=subprocess.PIPE,
        universal_newlines=True,
    )

    _, err = mdrun.communicate()

    if mdrun.returncode:
        raise GMXMdrunError(err)

    report = _parse_gmx_energy("out.edr")

    return report


def _get_gmx_energy_vdw(gmx_energies: Dict):
    """Get the total nonbonded energy from a set of GROMACS energies."""
    gmx_vdw = 0.0 * kj_mol
    for key in ["LJ (SR)", "LJ-14", "Disper. corr.", "Buck.ham (SR)"]:
        try:
            gmx_vdw += gmx_energies[key]
        except KeyError:
            pass

    return gmx_vdw


def _get_gmx_energy_coul(gmx_energies: Dict):
    gmx_coul = 0.0 * kj_mol
    for key in ["Coulomb (SR)", "Coul. recip.", "Coulomb-14"]:
        try:
            gmx_coul += gmx_energies[key]
        except KeyError:
            pass

    return gmx_coul


def _get_gmx_energy_torsion(gmx_energies: Dict):
    """Canonicalize torsion energies from a set of GROMACS energies."""
    gmx_torsion = 0.0 * kj_mol
    for key in ["Torsion", "Ryckaert-Bell.", "Proper Dih."]:
        try:
            gmx_torsion += gmx_energies[key]
        except KeyError:
            pass

    return gmx_torsion


@requires_package("panedr")
def _parse_gmx_energy(edr_path: str) -> EnergyReport:
    """Parse an `.edr` file written by `gmx energy`."""
    import panedr

    if TYPE_CHECKING:
        from pandas import DataFrame

    df: DataFrame = panedr.edr_to_df("out.edr")
    energies_dict: Dict = df.to_dict("index")  # type: ignore[assignment]
    energies = energies_dict[0.0]
    energies.pop("Time")

    for key in energies:
        energies[key] *= kj_mol

    # TODO: Better way of filling in missing fields
    # GROMACS may not populate all keys
    for required_key in ["Bond", "Angle", "Proper Dih."]:
        if required_key not in energies:
            energies[required_key] = 0.0 * kj_mol

    keys_to_drop = [
        "Kinetic En.",
        "Temperature",
        "Pres. DC",
        "Pressure",
        "Vir-XX",
        "Vir-YY",
        "Vir-ZZ",
        "Vir-YX",
        "Vir-XY",
        "Vir-YZ",
        "Vir-XZ",
    ]
    for key in keys_to_drop:
        if key in energies.keys():
            energies.pop(key)

    report = EnergyReport()

    report.update_energies(
        {
            "Bond": energies["Bond"],
            "Angle": energies["Angle"],
            "Torsion": _get_gmx_energy_torsion(energies),
            "vdW": _get_gmx_energy_vdw(energies),
            "Electrostatics": _get_gmx_energy_coul(energies),
        }
    )

    return report<|MERGE_RESOLUTION|>--- conflicted
+++ resolved
@@ -88,43 +88,8 @@
                 switch_distance = switch_distance.m_as(unit.nanometer)  # type: ignore
                 mdp_file.write(f"rvdw-switch = {switch_distance}\n")
 
-<<<<<<< HEAD
-        if "Constraints" not in openff_sys.handlers:
-            mdp_file.write("constraints = none\n")
-        elif "Bonds" not in openff_sys.handlers:
-            mdp_file.write("constraints = none\n")
-        # TODO: Add support for constraining angles but no bonds?
-        else:
-            num_constraints = len(openff_sys["Constraints"].slot_map)
-            if num_constraints == 0:
-                mdp_file.write("constraints = none\n")
-            else:
-                try:
-                    from openff.interchange.components.mdtraj import (
-                        _get_num_h_bonds as _get_num_h_bonds_mdtraj,
-                    )
-
-                    num_h_bonds = _get_num_h_bonds_mdtraj(openff_sys.topology.mdtop)
-                except AttributeError:
-                    from openff.interchange.components.toolkit import (
-                        _get_num_h_bonds as _get_num_h_bonds_toolkit,
-                    )
-
-                    num_h_bonds = _get_num_h_bonds_toolkit(openff_sys.topology)
-
-                num_bonds = len(openff_sys["Bonds"].slot_map)
-                num_angles = len(openff_sys["Angles"].slot_map)
-
-                if num_constraints == len(openff_sys["Bonds"].slot_map):
-                    mdp_file.write("constraints = all-bonds\n")
-                elif num_constraints == num_h_bonds:
-                    mdp_file.write("constraints = h-bonds\n")
-                elif num_constraints == (num_bonds + num_angles):
-                    mdp_file.write("constraints = all-angles\n")
-=======
         constraints = _infer_constraints(openff_sys)
         mdp_file.write(f"constraints = {constraints}\n")
->>>>>>> 34f99dc6
 
 
 def _get_mdp_file(key: str = "auto") -> str:
