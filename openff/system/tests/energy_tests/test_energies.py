--- conflicted
+++ resolved
@@ -17,11 +17,8 @@
     _get_openmm_energies,
     get_openmm_energies,
 )
-<<<<<<< HEAD
+from openff.system.tests.energy_tests.report import EnergyError, EnergyReport
 from openff.system.utils import get_test_file_path
-=======
-from openff.system.tests.energy_tests.report import EnergyError, EnergyReport
->>>>>>> 585a870d
 
 HAS_GROMACS = any(has_executable(e) for e in ["gmx", "gmx_d"])
 HAS_LAMMPS = any(has_executable(e) for e in ["lammps", "lmp_mpi", "lmp_serial"])
