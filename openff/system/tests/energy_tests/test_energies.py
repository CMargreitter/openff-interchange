import mbuild as mb
import numpy as np
import pytest
from openff.toolkit.topology import Molecule, Topology
from simtk import openmm
from simtk import unit as omm_unit

from openff.system import unit
from openff.system.stubs import ForceField
from openff.system.tests.energy_tests.gromacs import (
    get_gromacs_energies,
    get_mdp_file,
    run_gmx_energy,
)
from openff.system.tests.energy_tests.lammps import get_lammps_energies
from openff.system.tests.energy_tests.openmm import (
    _get_openmm_energies,
    get_openmm_energies,
)
from openff.system.tests.energy_tests.report import EnergyError


@pytest.mark.parametrize("constrained", [True, False])
@pytest.mark.parametrize("mol_smi", ["C"])  # ["C", "CC"]
@pytest.mark.parametrize("n_mol", [1, 10, 100])
def test_energies_single_mol(constrained, n_mol, mol_smi):
    mol = Molecule.from_smiles(mol_smi)
    mol.generate_conformers(n_conformers=1)
    mol.name = "FOO"
    top = Topology.from_molecules(n_mol * [mol])

    if constrained:
        parsley = ForceField("openff-1.0.0.offxml")
    else:
        parsley = ForceField("openff_unconstrained-1.0.0.offxml")

    off_sys = parsley.create_openff_system(top)

    mol.to_file("out.xyz", file_format="xyz")
    compound: mb.Compound = mb.load("out.xyz")
    packed_box: mb.Compound = mb.fill_box(
        compound=compound,
        n_compounds=[n_mol],
        density=500,  # kg/m^3
    )

    positions = packed_box.xyz * unit.nanometer
    off_sys.positions = positions

    box = np.asarray(packed_box.box.lengths) * unit.nanometer
    if np.any(box < 4 * unit.nanometer):
        off_sys.box = np.array([4, 4, 4]) * unit.nanometer
    else:
        off_sys.box = box

    # Compare directly to toolkit's reference implementation
    omm_energies = get_openmm_energies(
        off_sys, round_positions=3, hard_cutoff=True, electrostatics=False
    )
    omm_reference = parsley.create_openmm_system(top)
    reference_energies = _get_openmm_energies(
        omm_sys=omm_reference,
        box_vectors=off_sys.box,
        positions=off_sys.positions,
        round_positions=3,
        hard_cutoff=True,
        electrostatics=False,
    )

    try:
        omm_energies.compare(reference_energies)
    except EnergyError as e:
        if "Nonbonded" in str(e):
            # If nonbonded energies differ, at least ensure that the nonbonded
            # parameters on each particle match
            from openff.system.tests.utils import (
                _get_charges_from_openmm_system,
                _get_lj_params_from_openmm_system,
            )
        else:
            raise e

        omm_sys = off_sys.to_openmm()
        np.testing.assert_equal(
            np.asarray([*_get_charges_from_openmm_system(omm_sys)]),
            np.asarray([*_get_charges_from_openmm_system(omm_reference)]),
        )
        np.testing.assert_equal(
            np.asarray([*_get_lj_params_from_openmm_system(omm_sys)]),
            np.asarray([*_get_lj_params_from_openmm_system(omm_reference)]),
        )

    mdp = "cutoff_hbonds" if constrained else "cutoff"
    # Compare GROMACS writer and OpenMM export
    gmx_energies = get_gromacs_energies(off_sys, mdp=mdp, electrostatics=False)

    custom_tolerances = {
        "Bond": 2e-5 * n_mol * omm_unit.kilojoule_per_mole,
        "Nonbonded": 1e-3 * n_mol * omm_unit.kilojoule_per_mole,
    }
    if constrained:
        # GROMACS might use the initial bond lengths, not the equilibrium bond lengths,
        # in the initial configuration, making angles differ slightly
        custom_tolerances.update(
            {
                "Angle": 5e-2 * n_mol * omm_unit.kilojoule_per_mole,
                "Nonbonded": 2.0 * n_mol * omm_unit.kilojoule_per_mole,
            }
        )

    gmx_energies.compare(
        omm_energies,
        custom_tolerances=custom_tolerances,
    )

    if not constrained:
        other_energies = get_openmm_energies(
            off_sys,
            round_positions=7,
            hard_cutoff=True,
            electrostatics=True,
        )
        lmp_energies = get_lammps_energies(off_sys)
        custom_tolerances = {
            "Nonbonded": 0.5 * n_mol * omm_unit.kilojoule_per_mole,
        }
        lmp_energies.compare(other_energies, custom_tolerances=custom_tolerances)


@pytest.mark.parametrize("n_mol", [10, 100])
def test_argon(n_mol):
    from openff.system.utils import get_test_file_path

    ar_ff = ForceField(get_test_file_path("argon.offxml"))

    mol = Molecule.from_smiles("[#18]")
    mol.add_conformer(np.array([[0, 0, 0]]) * omm_unit.angstrom)
    mol.name = "FOO"
    top = Topology.from_molecules(n_mol * [mol])

    off_sys = ar_ff.create_openff_system(top)

    mol.to_file("out.xyz", file_format="xyz")
    compound: mb.Compound = mb.load("out.xyz")
    packed_box: mb.Compound = mb.fill_box(
        compound=compound,
        n_compounds=[n_mol],
        box=mb.Box([4, 4, 4]),
    )

    positions = packed_box.xyz * unit.nanometer
    positions = np.round(positions, 3)
    off_sys.positions = positions

    box = np.asarray(packed_box.box.lengths) * unit.nanometer
    off_sys.box = box

    omm_energies = get_openmm_energies(
        off_sys, round_positions=3, hard_cutoff=True, electrostatics=False
    )
    gmx_energies = get_gromacs_energies(
        off_sys, writer="internal", electrostatics=False
    )
    lmp_energies = get_lammps_energies(off_sys)

    omm_energies.compare(lmp_energies)

    omm_energies.compare(
        gmx_energies,
        custom_tolerances={
            "Nonbonded": 2e-5 * omm_unit.kilojoule_per_mole,
        },
    )


@pytest.mark.parametrize(
    "toolkit_file_path",
    [
        # ("systems/test_systems/1_cyclohexane_1_ethanol.pdb", 18.165),
        "systems/packmol_boxes/cyclohexane_ethanol_0.4_0.6.pdb",
    ],
)
def test_packmol_boxes(toolkit_file_path):
    # TODO: Isolate a set of systems here instead of using toolkit data
    # TODO: Fix nonbonded energy differences
    from openff.toolkit.utils import get_data_file_path

    pdb_file_path = get_data_file_path(toolkit_file_path)
    pdbfile = openmm.app.PDBFile(pdb_file_path)

    ethanol = Molecule.from_smiles("CCO")
    cyclohexane = Molecule.from_smiles("C1CCCCC1")
    omm_topology = pdbfile.topology
    off_topology = Topology.from_openmm(
        omm_topology, unique_molecules=[ethanol, cyclohexane]
    )

    parsley = ForceField("openff_unconstrained-1.0.0.offxml")

    off_sys = parsley.create_openff_system(off_topology)

    off_sys.box = np.asarray(
        pdbfile.topology.getPeriodicBoxVectors() / omm_unit.nanometer,
    )
    off_sys.positions = np.asarray(
        pdbfile.positions / omm_unit.nanometer,
    )

    sys_from_toolkit = parsley.create_openmm_system(off_topology)

    omm_energies = get_openmm_energies(off_sys, hard_cutoff=True, electrostatics=False)
    reference = _get_openmm_energies(
        sys_from_toolkit,
        off_sys.box,
        off_sys.positions,
        hard_cutoff=True,
        electrostatics=False,
    )

    omm_energies.compare(
        reference,
        custom_tolerances={
            "Nonbonded": 2e-2 * omm_unit.kilojoule_per_mole,
        },
    )

    # custom_tolerances={"HarmonicBondForce": 1.0}

    # Compare GROMACS writer and OpenMM export
    gmx_energies = get_gromacs_energies(off_sys, electrostatics=False)

    omm_energies_rounded = get_openmm_energies(
        off_sys,
        round_positions=3,
        hard_cutoff=True,
        electrostatics=False,
    )

    omm_energies_rounded.compare(
        other=gmx_energies,
        custom_tolerances={
            "Angle": 1e-2 * omm_unit.kilojoule_per_mole,
            "Torsion": 1e-2 * omm_unit.kilojoule_per_mole,
            "Nonbonded": 3200 * omm_unit.kilojoule_per_mole,
        },
    )


def test_water_dimer():
    from openff.system.utils import get_test_file_path

    tip3p = ForceField(get_test_file_path("tip3p.offxml"))
    water = Molecule.from_smiles("O")
    top = Topology.from_molecules(2 * [water])

    pdbfile = openmm.app.PDBFile(get_test_file_path("water-dimer.pdb"))

    positions = np.array(pdbfile.positions / omm_unit.nanometer) * unit.nanometer

    openff_sys = tip3p.create_openff_system(top)
    openff_sys.positions = positions
    openff_sys.box = [10, 10, 10] * unit.nanometer

    omm_energies = get_openmm_energies(
        openff_sys,
        hard_cutoff=True,
        electrostatics=False,
    )

    toolkit_energies = _get_openmm_energies(
        tip3p.create_openmm_system(top),
        openff_sys.box,
        openff_sys.positions,
        hard_cutoff=True,
        electrostatics=False,
    )

    omm_energies.compare(toolkit_energies)

    # TODO: Fix GROMACS energies by handling SETTLE constraints
    # gmx_energies, _ = get_gromacs_energies(openff_sys)
    # compare_gromacs_openmm(omm_energies=omm_energies, gmx_energies=gmx_energies)

<<<<<<< HEAD
    lmp_energies = get_lammps_energies(openff_sys, electrostatics=False)

    lmp_energies.compare(omm_energies)
=======

def test_process_rb_torsions():
    """Test that the GROMACS driver reports Ryckaert-Bellemans torsions"""

    import foyer

    oplsaa = foyer.Forcefield(name="oplsaa")

    ethanol = Molecule.from_smiles("CCO")
    ethanol.generate_conformers(n_conformers=1)
    ethanol.generate_unique_atom_names()

    # Run this OFFMol through MoSDeF infrastructure and OPLS-AA
    from openff.system.tests.energy_tests.utils import offmol_to_compound

    my_compound = offmol_to_compound(ethanol)
    my_compound.box = mb.Box(lengths=[4, 4, 4])

    oplsaa = foyer.Forcefield(name="oplsaa")
    struct = oplsaa.apply(my_compound)

    struct.save("eth.top", overwrite=True)
    struct.save("eth.gro", overwrite=True)

    # Get single-point energies using GROMACS
    oplsaa_energies = run_gmx_energy(
        top_file="eth.top", gro_file="eth.gro", mdp_file=get_mdp_file("default")
    )

    assert oplsaa_energies.energies["Torsion"]._value != 0.0
>>>>>>> adfb86ae
<|MERGE_RESOLUTION|>--- conflicted
+++ resolved
@@ -281,11 +281,10 @@
     # gmx_energies, _ = get_gromacs_energies(openff_sys)
     # compare_gromacs_openmm(omm_energies=omm_energies, gmx_energies=gmx_energies)
 
-<<<<<<< HEAD
     lmp_energies = get_lammps_energies(openff_sys, electrostatics=False)
 
     lmp_energies.compare(omm_energies)
-=======
+
 
 def test_process_rb_torsions():
     """Test that the GROMACS driver reports Ryckaert-Bellemans torsions"""
@@ -315,5 +314,4 @@
         top_file="eth.top", gro_file="eth.gro", mdp_file=get_mdp_file("default")
     )
 
-    assert oplsaa_energies.energies["Torsion"]._value != 0.0
->>>>>>> adfb86ae
+    assert oplsaa_energies.energies["Torsion"]._value != 0.0