import tempfile

import numpy as np
import parmed as pmd
import pytest
from openff.toolkit.topology import Molecule, Topology
from openff.toolkit.utils.utils import temporary_cd
<<<<<<< HEAD
=======
from openff.units import unit
from pkg_resources import resource_filename
>>>>>>> b8bc3926
from simtk import unit as omm_unit

from openff.system.stubs import ForceField
from openff.system.tests.energy_tests.gromacs import _get_mdp_file, _run_gmx_energy
from openff.system.types import ArrayQuantity


def openff_openmm_pmd_gmx(
    topology: Topology,
    forcefield: ForceField,
    box: ArrayQuantity,
    prefix: str,
) -> None:
    """Pipeline to write GROMACS files from and OpenMM system through ParmEd"""
    topology.box_vectors = box.to(unit.nanometer).magnitude * omm_unit.nanometer  # type: ignore
    omm_sys = forcefield.create_openmm_system(topology)

    struct = pmd.openmm.load_topology(
        system=omm_sys,
        topology=topology.to_openmm(),
        xyz=topology.topology_molecules[0].reference_molecule.conformers[0],
    )

    # Assign dummy residue names, GROMACS will not accept empty strings
    # TODO: Patch upstream?
    for res in struct.residues:
        res.name = "FOO"

    struct.save(prefix + ".gro")
    struct.save(prefix + ".top")


def openff_pmd_gmx_indirect(
    topology: Topology,
    forcefield: ForceField,
    box: ArrayQuantity,
    prefix: str,
) -> None:
    off_sys = forcefield.create_openff_system(topology=topology)
    off_sys.box = box

    ref_mol = topology.topology_molecules[0].reference_molecule
    off_top_positions = ref_mol.conformers[0]
    # TODO: Update this when better processing of OFFTop positions is supported
    off_sys.positions = off_top_positions

    struct = off_sys._to_parmed()

    struct.save(prefix + ".gro")
    struct.save(prefix + ".top")


def openff_pmd_gmx_direct(
    topology: Topology,
    forcefield: ForceField,
    box: ArrayQuantity,
    prefix: str,
) -> None:
    off_sys = forcefield.create_openff_system(topology=topology)
    off_sys.box = box

    ref_mol = topology.topology_molecules[0].reference_molecule
    off_top_positions = ref_mol.conformers[0]
    # TODO: Update this when better processing of OFFTop positions is supported
    off_sys.positions = off_top_positions
    off_sys.positions = np.round(off_sys.positions, 3)

    off_sys.to_gro(prefix + ".gro")
    off_sys.to_top(prefix + ".top")


@pytest.mark.parametrize("smiles", ["C"])
def test_parmed_openmm(tmpdir, smiles):
    tmpdir.chdir()

    parsley = ForceField("openff_unconstrained-1.0.0.offxml")
    mol = Molecule.from_smiles(smiles)
    mol.generate_conformers(n_conformers=1)
    top = Topology.from_molecules(mol)
    box = 4 * np.eye(3) * unit.nanometer

    with tempfile.TemporaryDirectory() as omm_tempdir:
        with temporary_cd(omm_tempdir):
            openff_openmm_pmd_gmx(
                topology=top,
                forcefield=parsley,
                box=box,
                prefix="via_openmm",
            )

            ener1 = _run_gmx_energy(
                top_file="via_openmm.top",
                gro_file="via_openmm.gro",
                mdp_file=_get_mdp_file("cutoff"),
            )

    with tempfile.TemporaryDirectory() as off_tempdir:
        with temporary_cd(off_tempdir):
            openff_pmd_gmx_indirect(
                topology=top,
                forcefield=parsley,
                box=box,
                prefix="via_conversion",
            )

            ener2 = _run_gmx_energy(
                top_file="via_conversion.top",
                gro_file="via_conversion.gro",
                mdp_file=_get_mdp_file("cutoff"),
            )

    ener1.compare(ener2)

    with tempfile.TemporaryDirectory() as off_tempdir:
        with temporary_cd(off_tempdir):
            openff_pmd_gmx_direct(
                topology=top,
                forcefield=parsley,
                box=box,
                prefix="via_call",
            )

            ener3 = _run_gmx_energy(
                top_file="via_call.top",
                gro_file="via_call.gro",
                mdp_file=_get_mdp_file("cutoff"),
            )

    ener2.compare(
        ener3,
        custom_tolerances={
            "Bond": 1.0 * omm_unit.kilojoule_per_mole,
            "Angle": 0.22 * omm_unit.kilojoule_per_mole,
        },
    )<|MERGE_RESOLUTION|>--- conflicted
+++ resolved
@@ -5,11 +5,7 @@
 import pytest
 from openff.toolkit.topology import Molecule, Topology
 from openff.toolkit.utils.utils import temporary_cd
-<<<<<<< HEAD
-=======
 from openff.units import unit
-from pkg_resources import resource_filename
->>>>>>> b8bc3926
 from simtk import unit as omm_unit
 
 from openff.system.stubs import ForceField
