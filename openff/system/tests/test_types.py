--- conflicted
+++ resolved
@@ -7,14 +7,9 @@
 from pydantic import ValidationError
 from simtk import unit as omm_unit
 
-<<<<<<< HEAD
-from openff.system.types import ArrayQuantity, DefaultModel, FloatQuantity
-=======
-from openff.system import unit
 from openff.system.exceptions import UnitValidationError
 from openff.system.models import DefaultModel
 from openff.system.types import ArrayQuantity, FloatQuantity
->>>>>>> a11a479a
 
 
 class TestQuantityTypes:
@@ -84,20 +79,12 @@
         )
 
         assert json.loads(m.json()) == {
-<<<<<<< HEAD
-            "masses": '{"val": [16, 1, 1], "unit": "m_u"}',
-            "charges": '{"val": [-1.0, 0.5, 0.5], "unit": "e"}',
-            "foo": '{"val": [2.0, -2.0, 0.0], "unit": "nm"}',
-            "bar": '{"val": [0, 90, 180], "unit": "deg"}',
-            "baz": '{"val": [3, 2, 1], "unit": "s"}',
-=======
             "masses": '{"val": [16, 1, 1], "unit": "atomic_mass_constant"}',
             "charges": '{"val": [-1.0, 0.5, 0.5], "unit": "elementary_charge"}',
             "other": '{"val": [2.0, 2.0], "unit": "second"}',
             "foo": '{"val": [2.0, -2.0, 0.0], "unit": "nanometer"}',
             "bar": '{"val": [0, 90, 180], "unit": "degree"}',
             "baz": '{"val": [3, 2, 1], "unit": "second"}',
->>>>>>> a11a479a
         }
 
         parsed = Molecule.parse_raw(m.json())
@@ -220,9 +207,6 @@
             m.time = 1 * unit.gram
 
         with pytest.raises(ValidationError, match="1 validation error for Model"):
-<<<<<<< HEAD
-            m.lengths = 1 * unit.hour
-=======
             m.lengths = 1 * unit.watt
 
 
@@ -234,5 +218,4 @@
     assert all(from_array == from_list)
 
     with pytest.raises(UnitValidationError):
-        _from_omm_quantity(True * omm_unit.femtosecond)
->>>>>>> a11a479a
+        _from_omm_quantity(True * omm_unit.femtosecond)