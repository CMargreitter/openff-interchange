# -*- coding: utf-8 -*-
#
# Configuration file for the Sphinx documentation builder.
#
# This file does only contain a selection of the most common options. For a
# full list see the documentation:
# http://www.sphinx-doc.org/en/stable/config

# -- Path setup --------------------------------------------------------------

# If extensions (or modules to document with autodoc) are in another directory,
# add these directories to sys.path here. If the directory is relative to the
# documentation root, use os.path.abspath to make it absolute, like shown here.

# Incase the project was not installed
import os
import sys

sys.path.insert(0, os.path.abspath(".."))


# -- Project information -----------------------------------------------------

project = "openff-interchange"
copyright = (
    "2020, Open Force Field Initiative. Project structure based on the "
    "Computational Molecular Science Python Cookiecutter version 1.2"
)
author = "Open Force Field Initiative"

# The short X.Y version
version = ""
# The full version, including alpha/beta/rc tags
release = ""


# -- General configuration ---------------------------------------------------

# If your documentation needs a minimal Sphinx version, state it here.
#
# needs_sphinx = '1.0'

# Add any Sphinx extension module names here, as strings. They can be
# extensions coming with Sphinx (named 'sphinx.ext.*') or your custom
# ones.
extensions = [
    "myst_parser",
    "sphinx.ext.autodoc",
    "sphinx.ext.mathjax",
    "sphinx.ext.viewcode",
    "sphinx.ext.napoleon",
    "sphinx.ext.intersphinx",
    "sphinx.ext.extlinks",
    "sphinx.ext.autosummary",
    "sphinx.ext.todo",
    # "sphinxcontrib.autodoc_pydantic",
]

intersphinx_mapping = {
    "python": ("https://docs.python.org/3", None),
    "openff.toolkit": (
        "https://open-forcefield-toolkit.readthedocs.io/en/stable/",
        None,
    ),
    "mdtraj": ("https://www.mdtraj.org/1.9.5/", None),
}

autosummary_generate = True
autosummary_imported_members = False
autosummary_context = {
    # Modules to exclude from API docs
    "exclude_modules": [
        "openff.interchange.conftest",
        "openff.interchange.energy_tests",
        "openff.interchange.interoperability_tests",
        "openff.interchange.unit_tests",
    ],
}
napoleon_google_docstring = False
napoleon_use_param = False
napoleon_use_ivar = True

<<<<<<< HEAD
autodoc_mock_imports = ["openmm"]
=======
autodoc_mock_imports = ["pmdtest", "openmm", "foyer", "openff.toolkit"]
>>>>>>> 9244bba0
autodoc_default_options = {
    "member-order": "bysource",
}
autodoc_preserve_defaults = True
autodoc_inherit_docstrings = False
suppress_warnings = ["autodoc"]

# autodoc_pydantic settings
# autodoc_pydantic_show_config = False
# autodoc_pydantic_model_show_config = False
# autodoc_pydantic_show_validators = False
# autodoc_pydantic_model_show_validators = False
# autodoc_pydantic_field_show_alias = False
# autodoc_pydantic_model_show_json = False

myst_enable_extensions = [
    "deflist",
    "smartquotes",
    "replacements",
    "dollarmath",
    "colon_fence",
]

# Add any paths that contain templates here, relative to this directory.
templates_path = ["_templates"]

# The suffix(es) of source filenames.
# You can specify multiple suffix as a list of string:
#
# source_suffix = ['.rst', '.md']
source_suffix = ".rst"

# The master toctree document.
master_doc = "index"

# The language for content autogenerated by Sphinx. Refer to documentation
# for a list of supported languages.
#
# This is also used if you do content translation via gettext catalogs.
# Usually you set "language" from the command line for these cases.
language = None

# List of patterns, relative to source directory, that match files and
# directories to ignore when looking for source files.
# This pattern also affects html_static_path and html_extra_path .
exclude_patterns = ["_build", "Thumbs.db", ".DS_Store"]

# The name of the Pygments (syntax highlighting) style to use.
pygments_style = "default"


# -- Options for HTML output -------------------------------------------------

# The theme to use for HTML and HTML Help pages.  See the documentation for
# a list of builtin themes.
#
html_theme = "sphinx_rtd_theme"

# Theme options are theme-specific and customize the look and feel of a theme
# further.  For a list of options available for each theme, see the
# documentation.
#
# html_theme_options = {}

# Add any paths that contain custom static files (such as style sheets) here,
# relative to this directory. They are copied after the builtin static files,
# so a file named "default.css" will overwrite the builtin "default.css".
html_static_path = ["_static"]

# Custom sidebar templates, must be a dictionary that maps document names
# to template names.
#
# The default sidebars (for documents that don't match any pattern) are
# defined by theme itself.  Builtin themes are using these templates by
# default: ``['localtoc.html', 'relations.html', 'sourcelink.html',
# 'searchbox.html']``.
#
# html_sidebars = {}


# -- Options for HTMLHelp output ---------------------------------------------

# Output file base name for HTML help builder.
htmlhelp_basename = "interchangedoc"


# -- Options for LaTeX output ------------------------------------------------

latex_elements = {
    # The paper size ('letterpaper' or 'a4paper').
    #
    # 'papersize': 'letterpaper',
    # The font size ('10pt', '11pt' or '12pt').
    #
    # 'pointsize': '10pt',
    # Additional stuff for the LaTeX preamble.
    #
    # 'preamble': '',
    # Latex figure (float) alignment
    #
    # 'figure_align': 'htbp',
}

# Grouping the document tree into LaTeX files. List of tuples
# (source start file, target name, title,
#  author, documentclass [howto, manual, or own class]).
latex_documents = [
    (
        master_doc,
        "interchange.tex",
        "openff-interchange Documentation",
        "interchange",
        "manual",
    ),
]


# -- Options for manual page output ------------------------------------------

# One entry per manual page. List of tuples
# (source start file, name, description, authors, manual section).
man_pages = [
    (master_doc, "interchange", "openff-interchange Documentation", [author], 1)
]


# -- Options for Texinfo output ----------------------------------------------

# Grouping the document tree into Texinfo files. List of tuples
# (source start file, target name, title, author,
#  dir menu entry, description, category)
texinfo_documents = [
    (
        master_doc,
        "interchange",
        "openff-interchange Documentation",
        author,
        "interchange",
        "A molecular interchange object from the Open Force Field Initiative",
        "Miscellaneous",
    ),
]


# -- Extension configuration -------------------------------------------------<|MERGE_RESOLUTION|>--- conflicted
+++ resolved
@@ -80,11 +80,7 @@
 napoleon_use_param = False
 napoleon_use_ivar = True
 
-<<<<<<< HEAD
-autodoc_mock_imports = ["openmm"]
-=======
-autodoc_mock_imports = ["pmdtest", "openmm", "foyer", "openff.toolkit"]
->>>>>>> 9244bba0
+autodoc_mock_imports = ["openmm", "foyer", "openff.toolkit"]
 autodoc_default_options = {
     "member-order": "bysource",
 }
