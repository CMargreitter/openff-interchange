--- conflicted
+++ resolved
@@ -3,7 +3,6 @@
 class TopologyGraph(object):
     @classmethod
     def from_openff_topology(cls: Any, openff_topology: Any) -> Any: ...
-<<<<<<< HEAD
     def add_atom(
         self,
         index: int,
@@ -13,7 +12,5 @@
         **kwargs
     ) -> None: ...
     def add_bond(self, atom_1_index: int, atom_2_index: int) -> None: ...
-=======
     @classmethod
-    def from_parmed(cls: Any, structure: Any) -> Any: ...
->>>>>>> 275bd414
+    def from_parmed(cls: Any, structure: Any) -> Any: ...