name: openff-interchange-env
channels:
  - conda-forge
  - bioconda
  - openeye
dependencies:
  # Core
  - python
  - pip
  - numpy >=1.21
  - pydantic
  - openmm
  - mdtraj
  # OpenFF stack
  - openff-toolkit >=0.10.0
  - openff-utilities
  - openff-units
  # Optional features
  - jax
  - unyt
  - mbuild
  - foyer >=0.8.1
  # Testing
  - intermol
  - openff-evaluator
  - openff-recharge
  - openeye-toolkits
  - pytest
  - pytest-timeout
  - codecov
  - pytest-cov
  - pytest-xdist
  - nbval
  - conda
  # Drivers
  - gromacs >=2021
  - lammps
  - panedr
<<<<<<< HEAD
  - pandas-stubs
  - openff-evaluator
  - openff-recharge
  - openeye-toolkits
  - cached-property
  - cachetools
=======
  # Typing
  - mypy
  - typing-extensions
  - types-setuptools
  - types-pkg_resources
  - pandas-stubs
>>>>>>> 2448c336
<|MERGE_RESOLUTION|>--- conflicted
+++ resolved
@@ -36,18 +36,14 @@
   - gromacs >=2021
   - lammps
   - panedr
-<<<<<<< HEAD
-  - pandas-stubs
-  - openff-evaluator
-  - openff-recharge
-  - openeye-toolkits
-  - cached-property
-  - cachetools
-=======
   # Typing
   - mypy
   - typing-extensions
   - types-setuptools
   - types-pkg_resources
   - pandas-stubs
->>>>>>> 2448c336
+  - openff-evaluator
+  - openff-recharge
+  - openeye-toolkits
+  - cached-property
+  - cachetools